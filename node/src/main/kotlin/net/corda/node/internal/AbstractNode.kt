package net.corda.node.internal

import co.paralleluniverse.fibers.instrument.Retransform
import com.codahale.metrics.MetricRegistry
import com.google.common.collect.MutableClassToInstanceMap
import com.google.common.util.concurrent.MoreExecutors
import com.google.common.util.concurrent.ThreadFactoryBuilder
import com.zaxxer.hikari.pool.HikariPool
import net.corda.common.logging.errorReporting.NodeDatabaseErrors
import net.corda.confidential.SwapIdentitiesFlow
import net.corda.core.CordaException
import net.corda.core.concurrent.CordaFuture
import net.corda.core.context.InvocationContext
import net.corda.core.crypto.DigitalSignature
import net.corda.core.crypto.SecureHash
import net.corda.core.crypto.internal.AliasPrivateKey
import net.corda.core.crypto.newSecureRandom
import net.corda.core.flows.ContractUpgradeFlow
import net.corda.core.flows.FinalityFlow
import net.corda.core.flows.FlowLogic
import net.corda.core.flows.FlowLogicRefFactory
import net.corda.core.flows.InitiatedBy
import net.corda.core.flows.NotaryChangeFlow
import net.corda.core.flows.NotaryFlow
import net.corda.core.flows.StateMachineRunId
import net.corda.core.identity.AbstractParty
import net.corda.core.identity.CordaX500Name
import net.corda.core.identity.Party
import net.corda.core.identity.PartyAndCertificate
import net.corda.core.internal.AttachmentTrustCalculator
import net.corda.core.internal.FlowStateMachineHandle
import net.corda.core.internal.NODE_INFO_DIRECTORY
import net.corda.core.internal.NamedCacheFactory
import net.corda.core.internal.NetworkParametersStorage
import net.corda.core.internal.VisibleForTesting
import net.corda.core.internal.concurrent.flatMap
import net.corda.core.internal.concurrent.map
import net.corda.core.internal.concurrent.openFuture
import net.corda.core.internal.div
import net.corda.core.internal.messaging.AttachmentTrustInfoRPCOps
import net.corda.core.internal.messaging.FlowManagerRPCOps
import net.corda.core.internal.notary.NotaryService
import net.corda.core.internal.rootMessage
import net.corda.core.internal.uncheckedCast
import net.corda.core.messaging.ClientRpcSslOptions
import net.corda.core.messaging.CordaRPCOps
import net.corda.core.messaging.RPCOps
import net.corda.core.node.AppServiceHub
import net.corda.core.node.NetworkParameters
import net.corda.core.node.NodeInfo
import net.corda.core.node.ServiceHub
import net.corda.core.node.ServicesForResolution
import net.corda.core.node.services.ContractUpgradeService
import net.corda.core.node.services.CordaService
import net.corda.core.node.services.IdentityService
import net.corda.core.node.services.KeyManagementService
import net.corda.core.node.services.TransactionVerifierService
import net.corda.core.node.services.diagnostics.DiagnosticsService
import net.corda.core.schemas.MappedSchema
import net.corda.core.serialization.SerializationWhitelist
import net.corda.core.serialization.SerializeAsToken
import net.corda.core.serialization.SingletonSerializeAsToken
import net.corda.core.serialization.internal.AttachmentsClassLoaderCache
import net.corda.core.serialization.internal.AttachmentsClassLoaderCacheImpl
import net.corda.core.toFuture
import net.corda.core.transactions.LedgerTransaction
import net.corda.core.utilities.NetworkHostAndPort
import net.corda.core.utilities.days
import net.corda.core.utilities.minutes
import net.corda.djvm.source.ApiSource
import net.corda.djvm.source.EmptyApi
import net.corda.djvm.source.UserSource
import net.corda.node.CordaClock
import net.corda.node.VersionInfo
import net.corda.node.internal.attachments.AttachmentTrustInfoRPCOpsImpl
import net.corda.node.internal.checkpoints.FlowManagerRPCOpsImpl
import net.corda.node.internal.classloading.requireAnnotation
import net.corda.node.internal.cordapp.CordappConfigFileProvider
import net.corda.node.internal.cordapp.CordappProviderImpl
import net.corda.node.internal.cordapp.CordappProviderInternal
import net.corda.node.internal.cordapp.JarScanningCordappLoader
import net.corda.node.internal.cordapp.VirtualCordapp
import net.corda.node.internal.rpc.proxies.AuthenticatedRpcOpsProxy
import net.corda.node.internal.rpc.proxies.ThreadContextAdjustingRpcOpsProxy
import net.corda.node.services.ContractUpgradeHandler
import net.corda.node.services.FinalityHandler
import net.corda.node.services.NotaryChangeHandler
import net.corda.node.services.api.AuditService
import net.corda.node.services.api.DummyAuditService
import net.corda.node.services.api.FlowStarter
import net.corda.node.services.api.MonitoringService
import net.corda.node.services.api.NetworkMapCacheInternal
import net.corda.node.services.api.NodePropertiesStore
import net.corda.node.services.api.SchemaService
import net.corda.node.services.api.ServiceHubInternal
import net.corda.node.services.api.VaultServiceInternal
import net.corda.node.services.api.WritableTransactionStorage
import net.corda.node.services.attachments.NodeAttachmentTrustCalculator
import net.corda.node.services.config.NodeConfiguration
import net.corda.node.services.config.rpc.NodeRpcOptions
import net.corda.node.services.config.shell.determineUnsafeUsers
import net.corda.node.services.config.shell.toShellConfig
import net.corda.node.services.config.shouldInitCrashShell
import net.corda.node.services.diagnostics.NodeDiagnosticsService
import net.corda.node.services.events.NodeSchedulerService
import net.corda.node.services.events.ScheduledActivityObserver
import net.corda.node.services.identity.PersistentIdentityService
import net.corda.node.services.keys.BasicHSMKeyManagementService
import net.corda.node.services.keys.KeyManagementServiceInternal
import net.corda.node.services.messaging.DeduplicationHandler
import net.corda.node.services.messaging.MessagingService
import net.corda.node.services.network.NetworkMapClient
import net.corda.node.services.network.NetworkMapUpdater
import net.corda.node.services.network.NetworkParameterUpdateListener
import net.corda.node.services.network.NetworkParametersHotloader
import net.corda.node.services.network.NodeInfoWatcher
import net.corda.node.services.network.PersistentNetworkMapCache
import net.corda.node.services.persistence.AbstractPartyDescriptor
import net.corda.node.services.persistence.AbstractPartyToX500NameAsStringConverter
import net.corda.node.services.persistence.AttachmentStorageInternal
import net.corda.node.services.persistence.DBCheckpointPerformanceRecorder
import net.corda.node.services.persistence.DBCheckpointStorage
import net.corda.node.services.persistence.DBTransactionMappingStorage
import net.corda.node.services.persistence.DBTransactionStorage
import net.corda.node.services.persistence.NodeAttachmentService
import net.corda.node.services.persistence.NodePropertiesPersistentStore
import net.corda.node.services.persistence.PublicKeyToOwningIdentityCacheImpl
import net.corda.node.services.persistence.PublicKeyToTextConverter
import net.corda.node.services.rpc.CheckpointDumperImpl
import net.corda.node.services.schema.NodeSchemaService
import net.corda.node.services.statemachine.ExternalEvent
import net.corda.node.services.statemachine.FlowLogicRefFactoryImpl
import net.corda.node.services.statemachine.FlowMonitor
import net.corda.node.services.statemachine.FlowOperator
import net.corda.node.services.statemachine.FlowStateMachineImpl
import net.corda.node.services.statemachine.SingleThreadedStateMachineManager
import net.corda.node.services.statemachine.StateMachineManager
import net.corda.node.services.transactions.BasicVerifierFactoryService
import net.corda.node.services.transactions.DeterministicVerifierFactoryService
import net.corda.node.services.transactions.InMemoryTransactionVerifierService
import net.corda.node.services.transactions.VerifierFactoryService
import net.corda.node.services.upgrade.ContractUpgradeServiceImpl
import net.corda.node.services.vault.NodeVaultService
import net.corda.node.utilities.AffinityExecutor
import net.corda.node.utilities.BindableNamedCacheFactory
import net.corda.node.utilities.NamedThreadFactory
import net.corda.node.utilities.NotaryLoader
import net.corda.nodeapi.internal.NodeInfoAndSigned
import net.corda.nodeapi.internal.SignedNodeInfo
import net.corda.nodeapi.internal.config.CertificateStore
import net.corda.nodeapi.internal.cordapp.CordappLoader
import net.corda.nodeapi.internal.crypto.CertificateType
import net.corda.nodeapi.internal.crypto.X509Utilities
import net.corda.nodeapi.internal.crypto.X509Utilities.CORDA_CLIENT_CA
import net.corda.nodeapi.internal.crypto.X509Utilities.DEFAULT_VALIDITY_WINDOW
import net.corda.nodeapi.internal.crypto.X509Utilities.DISTRIBUTED_NOTARY_COMPOSITE_KEY_ALIAS
import net.corda.nodeapi.internal.crypto.X509Utilities.DISTRIBUTED_NOTARY_KEY_ALIAS
import net.corda.nodeapi.internal.crypto.X509Utilities.NODE_IDENTITY_KEY_ALIAS
import net.corda.nodeapi.internal.cryptoservice.CryptoService
import net.corda.nodeapi.internal.cryptoservice.bouncycastle.BCCryptoService
import net.corda.nodeapi.internal.lifecycle.NodeLifecycleEvent
import net.corda.nodeapi.internal.lifecycle.NodeLifecycleEventsDistributor
import net.corda.nodeapi.internal.lifecycle.NodeServicesContext
import net.corda.nodeapi.internal.persistence.CordaPersistence
import net.corda.nodeapi.internal.persistence.CordaTransactionSupportImpl
import net.corda.nodeapi.internal.persistence.CouldNotCreateDataSourceException
import net.corda.nodeapi.internal.persistence.DatabaseConfig
import net.corda.nodeapi.internal.persistence.DatabaseIncompatibleException
import net.corda.nodeapi.internal.persistence.DatabaseTransaction
import net.corda.nodeapi.internal.persistence.OutstandingDatabaseChangesException
import net.corda.nodeapi.internal.persistence.RestrictedConnection
import net.corda.nodeapi.internal.persistence.RestrictedEntityManager
import net.corda.nodeapi.internal.persistence.SchemaMigration
import net.corda.tools.shell.InteractiveShell
import org.apache.activemq.artemis.utils.ReusableLatch
import org.jolokia.jvmagent.JolokiaServer
import org.jolokia.jvmagent.JolokiaServerConfig
import org.slf4j.Logger
import rx.Scheduler
import java.lang.reflect.InvocationTargetException
import java.security.KeyPair
import java.security.cert.X509Certificate
import java.sql.Connection
import java.sql.Savepoint
import java.time.Clock
import java.time.Duration
import java.time.format.DateTimeParseException
import java.util.*
import java.util.concurrent.ExecutorService
import java.util.concurrent.Executors
import java.util.concurrent.LinkedBlockingQueue
import java.util.concurrent.ThreadPoolExecutor
import java.util.concurrent.TimeUnit
import java.util.concurrent.TimeUnit.MINUTES
import java.util.concurrent.TimeUnit.SECONDS
import java.util.function.Consumer
import javax.persistence.EntityManager
import javax.sql.DataSource
import kotlin.collections.ArrayList

/**
 * A base node implementation that can be customised either for production (with real implementations that do real
 * I/O), or a mock implementation suitable for unit test environments.
 *
 * Marked as SingletonSerializeAsToken to prevent the invisible reference to AbstractNode in the ServiceHub accidentally
 * sweeping up the Node into the Kryo checkpoint serialization via any flows holding a reference to ServiceHub.
 */
// TODO Log warning if this node is a notary but not one of the ones specified in the network parameters, both for core and custom
abstract class AbstractNode<S>(val configuration: NodeConfiguration,
                               val platformClock: CordaClock,
                               cacheFactoryPrototype: BindableNamedCacheFactory,
                               protected val versionInfo: VersionInfo,
                               protected val flowManager: FlowManager,
                               val serverThread: AffinityExecutor.ServiceAffinityExecutor,
                               val busyNodeLatch: ReusableLatch = ReusableLatch(),
                               djvmBootstrapSource: ApiSource = EmptyApi,
                               djvmCordaSource: UserSource? = null,
                               protected val allowHibernateToManageAppSchema: Boolean = false,
                               private val allowAppSchemaUpgradeWithCheckpoints: Boolean = false) : SingletonSerializeAsToken() {

    protected abstract val log: Logger

    @Suppress("LeakingThis")
    private var tokenizableServices: MutableList<SerializeAsToken>? = mutableListOf(platformClock, this)

    val metricRegistry = MetricRegistry()
    protected val cacheFactory = cacheFactoryPrototype.bindWithConfig(configuration).bindWithMetrics(metricRegistry).tokenize()
    val monitoringService = MonitoringService(metricRegistry).tokenize()

    protected val runOnStop = ArrayList<() -> Any?>()

    protected open val runMigrationScripts: Boolean = configuredDbIsInMemory()

    // if the configured DB is in memory, we will need to run db migrations, as the db does not persist between runs.
    private fun configuredDbIsInMemory() = configuration.dataSourceProperties.getProperty("dataSource.url").startsWith("jdbc:h2:mem:")

    init {
        (serverThread as? ExecutorService)?.let {
            runOnStop += {
                // We wait here, even though any in-flight messages should have been drained away because the
                // server thread can potentially have other non-messaging tasks scheduled onto it. The timeout value is
                // arbitrary and might be inappropriate.
                MoreExecutors.shutdownAndAwaitTermination(it, 50, SECONDS)
            }
        }

        quasarExcludePackages(configuration)

        if (allowHibernateToManageAppSchema && !configuration.devMode) {
            throw ConfigurationException("Hibernate can only be used to manage app schema in development while using dev mode. " +
                    "Please remove the --allow-hibernate-to-manage-app-schema command line flag and provide schema migration scripts for your CorDapps."
            )
        }
    }

    private val notaryLoader = configuration.notary?.let {
        NotaryLoader(it, versionInfo)
    }
    val cordappLoader: CordappLoader = makeCordappLoader(configuration, versionInfo).closeOnStop()
    val schemaService = NodeSchemaService(cordappLoader.cordappSchemas).tokenize()
    val identityService = PersistentIdentityService(cacheFactory).tokenize()
    val database: CordaPersistence = createCordaPersistence(
            configuration.database,
            identityService::wellKnownPartyFromX500Name,
            identityService::wellKnownPartyFromAnonymous,
            schemaService,
            configuration.dataSourceProperties,
            cacheFactory,
            cordappLoader.appClassLoader,
            allowHibernateToManageAppSchema)

    private val transactionSupport = CordaTransactionSupportImpl(database)

    init {
        // TODO Break cyclic dependency
        identityService.database = database
    }

    val networkMapCache = PersistentNetworkMapCache(cacheFactory, database, identityService).tokenize()
    @Suppress("LeakingThis")
    val transactionStorage = makeTransactionStorage(configuration.transactionCacheSizeBytes).tokenize()
    val networkMapClient: NetworkMapClient? = configuration.networkServices?.let { NetworkMapClient(it.networkMapURL, versionInfo) }
    val attachments = NodeAttachmentService(
        metricRegistry,
        cacheFactory,
        database,
        configuration.devMode
    ).tokenize()
    val attachmentTrustCalculator = makeAttachmentTrustCalculator(configuration, database)
    @Suppress("LeakingThis")
    val cryptoService = makeCryptoService()
    @Suppress("LeakingThis")
    val networkParametersStorage = makeNetworkParametersStorage()
    val cordappProvider = CordappProviderImpl(cordappLoader, CordappConfigFileProvider(configuration.cordappDirectories), attachments).tokenize()
    val diagnosticsService = NodeDiagnosticsService().tokenize()
    val pkToIdCache = PublicKeyToOwningIdentityCacheImpl(database, cacheFactory)
    @Suppress("LeakingThis")
    val keyManagementService = makeKeyManagementService(identityService).tokenize()
    val servicesForResolution = ServicesForResolutionImpl(identityService, attachments, cordappProvider, networkParametersStorage, transactionStorage).also {
        attachments.servicesForResolution = it
    }
    @Suppress("LeakingThis")
    val vaultService = makeVaultService(keyManagementService, servicesForResolution, database, cordappLoader).tokenize()
    val nodeProperties = NodePropertiesPersistentStore(StubbedNodeUniqueIdProvider::value, database, cacheFactory)
    val flowLogicRefFactory = makeFlowLogicRefFactoryImpl()
    // TODO Cancelling parameters updates - if we do that, how we ensure that no one uses cancelled parameters in the transactions?
    val networkMapUpdater = makeNetworkMapUpdater()

    @Suppress("LeakingThis")
    val transactionVerifierService = InMemoryTransactionVerifierService(
        numberOfWorkers = transactionVerifierWorkerCount,
        cordappProvider = cordappProvider,
        attachments = attachments
    ).tokenize()
    val verifierFactoryService: VerifierFactoryService = if (djvmCordaSource != null) {
        DeterministicVerifierFactoryService(djvmBootstrapSource, djvmCordaSource).apply {
            log.info("DJVM sandbox enabled for deterministic contract verification.")
            if (!configuration.devMode) {
                log.info("Generating Corda classes for DJVM sandbox.")
                generateSandbox()
            }
            tokenize()
        }
    } else {
        BasicVerifierFactoryService()
    }
    private val attachmentsClassLoaderCache: AttachmentsClassLoaderCache = AttachmentsClassLoaderCacheImpl(cacheFactory).tokenize()
    val contractUpgradeService = ContractUpgradeServiceImpl(cacheFactory).tokenize()
    val auditService = DummyAuditService().tokenize()
    @Suppress("LeakingThis")
    protected val network: MessagingService = makeMessagingService().tokenize().apply {
        activeChange.subscribe({
            log.info("MessagingService active change to: $it")
        }, {
            log.warn("MessagingService subscription error", it)
        })
    }
    val services = ServiceHubInternalImpl().tokenize()
    val checkpointStorage = DBCheckpointStorage(DBCheckpointPerformanceRecorder(services.monitoringService.metrics), platformClock)
    @Suppress("LeakingThis")
    val smm = makeStateMachineManager()
    val flowStarter = FlowStarterImpl(smm, flowLogicRefFactory, DBCheckpointStorage.MAX_CLIENT_ID_LENGTH)
	val flowOperator = FlowOperator(smm, platformClock)
    private val schedulerService = makeNodeSchedulerService()

    private val cordappServices = MutableClassToInstanceMap.create<SerializeAsToken>()
    private val shutdownExecutor = Executors.newSingleThreadExecutor()

    protected abstract val transactionVerifierWorkerCount: Int
    /**
     * Should be [rx.schedulers.Schedulers.io] for production,
     * or [rx.internal.schedulers.CachedThreadScheduler] (with shutdown registered with [runOnStop]) for shared-JVM testing.
     */
    protected abstract val rxIoScheduler: Scheduler

    val externalOperationExecutor = createExternalOperationExecutor(configuration.flowExternalOperationThreadPoolSize)

    /**
     * Completes once the node has successfully registered with the network map service
     * or has loaded network map data from local database.
     */
    val nodeReadyFuture: CordaFuture<Unit> get() = networkMapCache.nodeReady.map { Unit }

    open val serializationWhitelists: List<SerializationWhitelist> by lazy {
        cordappLoader.cordapps.flatMap { it.serializationWhitelists }
    }

    /** Set to non-null once [start] has been successfully called. */
    open val started: S? get() = _started
    @Volatile
    private var _started: S? = null

    private val checkpointDumper = CheckpointDumperImpl(
            checkpointStorage,
            database,
            services,
            services.configuration.baseDirectory,
            services.configuration.cordappDirectories)

    private var notaryService: NotaryService? = null

    private val nodeServicesContext = object : NodeServicesContext {
        override val platformVersion = versionInfo.platformVersion
        override val configurationWithOptions = configuration.configurationWithOptions
        // Note: tokenizableServices passed by reference meaning that any subsequent modification to the content in the `AbstractNode` will
        // be reflected in the context as well. However, since context only has access to immutable collection it can only read (but not modify)
        // the content.
        override val tokenizableServices: List<SerializeAsToken> = this@AbstractNode.tokenizableServices!!
    }

    private val nodeLifecycleEventsDistributor = NodeLifecycleEventsDistributor().apply { add(checkpointDumper) }

    private fun <T : Any> T.tokenize(): T {
        tokenizableServices?.add(this as? SerializeAsToken ?:
            throw IllegalStateException("${this::class.java} is expected to be extending from SerializeAsToken"))
                ?: throw IllegalStateException("The tokenisable services list has already been finalised")
        return this
    }

    protected fun <T : AutoCloseable> T.closeOnStop(): T {
        runOnStop += this::close
        return this
    }

    /** The implementation of the [RPCOps] interfaces used by this node. */
    open fun makeRPCOps(cordappLoader: CordappLoader): List<RPCOps> {
        val cordaRPCOpsImpl = Pair(CordaRPCOps::class.java, CordaRPCOpsImpl(
                services,
                smm,
                flowStarter
        ) {
            shutdownExecutor.submit(::stop)
        }.also { it.closeOnStop() })

        val checkpointRPCOpsImpl = Pair(FlowManagerRPCOps::class.java, FlowManagerRPCOpsImpl(checkpointDumper))

        val attachmentTrustInfoRPCOps = Pair(AttachmentTrustInfoRPCOps::class.java, AttachmentTrustInfoRPCOpsImpl(services.attachmentTrustCalculator))

        return listOf(cordaRPCOpsImpl, checkpointRPCOpsImpl, attachmentTrustInfoRPCOps).map { rpcOpsImplPair ->
            // Mind that order of proxies is important
            val targetInterface = rpcOpsImplPair.first
            val stage1Proxy = AuthenticatedRpcOpsProxy.proxy(rpcOpsImplPair.second, targetInterface)
            val stage2Proxy = ThreadContextAdjustingRpcOpsProxy.proxy(stage1Proxy, targetInterface, cordappLoader.appClassLoader)

            stage2Proxy
        }
    }

    private fun quasarExcludePackages(nodeConfiguration: NodeConfiguration) {
        val quasarInstrumentor = Retransform.getInstrumentor()

        nodeConfiguration.quasarExcludePackages.forEach { packageExclude ->
            quasarInstrumentor.addExcludedPackage(packageExclude)
        }
    }

    open fun generateAndSaveNodeInfo(): NodeInfo {
        check(started == null) { "Node has already been started" }
        log.info("Generating nodeInfo ...")
        val trustRoot = configuration.initKeyStores(cryptoService)
        startDatabase()
        val (identity, identityKeyPair) = obtainIdentity()
        val nodeCa = configuration.signingCertificateStore.get()[CORDA_CLIENT_CA]
        identityService.start(trustRoot, listOf(identity.certificate, nodeCa), pkToIdCache = pkToIdCache)
        return database.use {
            it.transaction {
                val (_, nodeInfoAndSigned) = updateNodeInfo(identity, identityKeyPair, publish = false)
                nodeInfoAndSigned.nodeInfo
            }
        }
    }

    fun clearNetworkMapCache() {
        Node.printBasicNodeInfo("Clearing network map cache entries")
        log.info("Starting clearing of network map cache entries...")
        startDatabase()
        database.use {
            networkMapCache.clearNetworkMapCache()
        }
    }

    open fun runDatabaseMigrationScripts(
            updateCoreSchemas: Boolean,
            updateAppSchemas: Boolean,
            updateAppSchemasWithCheckpoints: Boolean
    ) {
        check(started == null) { "Node has already been started" }
        check(updateCoreSchemas || updateAppSchemas) { "Neither core nor app schema scripts were specified" }
        Node.printBasicNodeInfo("Running database schema migration scripts ...")
        val props = configuration.dataSourceProperties
        if (props.isEmpty) throw DatabaseConfigurationException("There must be a database configured.")
        var pendingAppChanges: Int = 0
        var pendingCoreChanges: Int = 0
        database.startHikariPool(props, metricRegistry) { dataSource, haveCheckpoints ->
            val schemaMigration = SchemaMigration(dataSource, cordappLoader, configuration.baseDirectory, configuration.myLegalName)
            if(updateCoreSchemas) {
                schemaMigration.runMigration(haveCheckpoints, schemaService.internalSchemas, true)
            } else {
                pendingCoreChanges = schemaMigration.getPendingChangesCount(schemaService.internalSchemas, true)
            }
            if(updateAppSchemas) {
                schemaMigration.runMigration(!updateAppSchemasWithCheckpoints && haveCheckpoints, schemaService.appSchemas, false)
            } else {
                pendingAppChanges = schemaMigration.getPendingChangesCount(schemaService.appSchemas, false)
            }
        }
        // Now log the vendor string as this will also cause a connection to be tested eagerly.
        logVendorString(database, log)
        if (allowHibernateToManageAppSchema) {
            Node.printBasicNodeInfo("Initialising CorDapps to get schemas created by hibernate")
            val trustRoot = configuration.initKeyStores(cryptoService)
            networkMapClient?.start(trustRoot)
            val (netParams, signedNetParams) = NetworkParametersReader(trustRoot, networkMapClient, configuration.baseDirectory).read()
            log.info("Loaded network parameters: $netParams")
            check(netParams.minimumPlatformVersion <= versionInfo.platformVersion) {
                "Node's platform version is lower than network's required minimumPlatformVersion"
            }
            networkMapCache.start(netParams.notaries)

            database.transaction {
                networkParametersStorage.setCurrentParameters(signedNetParams, trustRoot)
                cordappProvider.start()
            }
        }
        val updatedSchemas = listOfNotNull(
                ("core").takeIf { updateCoreSchemas },
                ("app").takeIf { updateAppSchemas }
        ).joinToString(separator = " and ");

        val pendingChanges = listOfNotNull(
                ("no outstanding").takeIf { pendingAppChanges == 0 && pendingCoreChanges == 0 },
                ("$pendingCoreChanges outstanding core").takeIf { !updateCoreSchemas && pendingCoreChanges > 0 },
                ("$pendingAppChanges outstanding app").takeIf { !updateAppSchemas && pendingAppChanges > 0 }
        ).joinToString(prefix = "There are ", postfix = " database changes.");

        Node.printBasicNodeInfo("Database migration scripts for $updatedSchemas schemas complete. $pendingChanges")
    }

    fun runSchemaSync() {
        check(started == null) { "Node has already been started" }
        Node.printBasicNodeInfo("Synchronising CorDapp schemas to the changelog ...")
        val hikariProperties = configuration.dataSourceProperties
        if (hikariProperties.isEmpty) throw DatabaseConfigurationException("There must be a database configured.")

        val dataSource = DataSourceFactory.createDataSource(hikariProperties, metricRegistry = metricRegistry)
        SchemaMigration(dataSource, cordappLoader, configuration.baseDirectory, configuration.myLegalName)
                .synchroniseSchemas(schemaService.appSchemas, false)
        Node.printBasicNodeInfo("CorDapp schemas synchronised")
    }

    @Suppress("ComplexMethod")
    open fun start(): S {
        check(started == null) { "Node has already been started" }

        if (configuration.devMode && System.getProperty("co.paralleluniverse.fibers.verifyInstrumentation") == null) {
            System.setProperty("co.paralleluniverse.fibers.verifyInstrumentation", "true")
        }
        nodeLifecycleEventsDistributor.distributeEvent(NodeLifecycleEvent.BeforeNodeStart(nodeServicesContext))
        log.info("Node starting up ...")

        val trustRoot = configuration.initKeyStores(cryptoService)
        initialiseJolokia()

        schemaService.mappedSchemasWarnings().forEach {
            val warning = it.toWarning()
            log.warn(warning)
            Node.printWarning(warning)
        }

        installCoreFlows()
        registerCordappFlows()
        services.rpcFlows += cordappLoader.cordapps.flatMap { it.rpcFlows }
        val rpcOps = makeRPCOps(cordappLoader)
        startShell()
        networkMapClient?.start(trustRoot)

<<<<<<< HEAD
        val (netParams, signedNetParams) = NetworkParametersReader(trustRoot, networkMapClient, configuration.baseDirectory, configuration.networkParametersPath).read()
=======
        val networkParametersReader = NetworkParametersReader(trustRoot, networkMapClient, configuration.baseDirectory)
        val (netParams, signedNetParams) = networkParametersReader.read()
>>>>>>> a64a3bd0
        log.info("Loaded network parameters: $netParams")
        check(netParams.minimumPlatformVersion <= versionInfo.platformVersion) {
            "Node's platform version is lower than network's required minimumPlatformVersion"
        }
        networkMapCache.start(netParams.notaries)

        startDatabase()
        val (identity, identityKeyPair) = obtainIdentity()
        X509Utilities.validateCertPath(trustRoot, identity.certPath)

        val nodeCa = configuration.signingCertificateStore.get()[CORDA_CLIENT_CA]
        identityService.start(trustRoot, listOf(identity.certificate, nodeCa), netParams.notaries.map { it.identity }, pkToIdCache)

        val (keyPairs, nodeInfoAndSigned, myNotaryIdentity) = database.transaction {
            updateNodeInfo(identity, identityKeyPair, publish = true)
        }

        val (nodeInfo, signedNodeInfo) = nodeInfoAndSigned
        identityService.ourNames = nodeInfo.legalIdentities.map { it.name }.toSet()
        services.start(nodeInfo, netParams)

        val networkParametersHotloader = if (networkMapClient == null) {
            null
        } else {
            NetworkParametersHotloader(networkMapClient, trustRoot, netParams, networkParametersReader, networkParametersStorage).also {
                it.addNotaryUpdateListener(networkMapCache)
                it.addNotaryUpdateListener(identityService)
                it.addNetworkParametersChangedListeners(services)
                it.addNetworkParametersChangedListeners(networkMapUpdater)
            }
        }

        networkMapUpdater.start(
                trustRoot,
                signedNetParams.raw.hash,
                signedNodeInfo,
                netParams,
                keyManagementService,
                configuration.networkParameterAcceptanceSettings!!,
                networkParametersHotloader)

        try {
            startMessagingService(rpcOps, nodeInfo, myNotaryIdentity, netParams)
        } catch (e: Exception) {
            // Try to stop any started messaging services.
            stop()
            throw e
        }

        // Only execute futures/callbacks linked to [rootFuture] after the database transaction below is committed.
        // This ensures that the node is fully ready before starting flows.
        val rootFuture = openFuture<Void?>()

        // Do all of this in a database transaction so anything that might need a connection has one.
        val (resultingNodeInfo, readyFuture) = database.transaction(recoverableFailureTolerance = 0) {
            networkParametersStorage.setCurrentParameters(signedNetParams, trustRoot)
            identityService.loadIdentities(nodeInfo.legalIdentitiesAndCerts)
            attachments.start()
            cordappProvider.start()
            nodeProperties.start()
            // Place the long term identity key in the KMS. Eventually, this is likely going to be separated again because
            // the KMS is meant for derived temporary keys used in transactions, and we're not supposed to sign things with
            // the identity key. But the infrastructure to make that easy isn't here yet.
            keyManagementService.start(keyPairs)
            installCordaServices()
            notaryService = maybeStartNotaryService(myNotaryIdentity)
            contractUpgradeService.start()
            vaultService.start()
            ScheduledActivityObserver.install(vaultService, schedulerService, flowLogicRefFactory)

            val frozenTokenizableServices = tokenizableServices!!
            tokenizableServices = null

            verifyCheckpointsCompatible(frozenTokenizableServices)
            val callback = smm.start(frozenTokenizableServices)
            val smmStartedFuture = rootFuture.map { callback() }
            // Shut down the SMM so no Fibers are scheduled.
            runOnStop += { smm.stop(acceptableLiveFiberCountOnStop()) }
            val flowMonitor = FlowMonitor(
                    flowOperator,
                    configuration.flowMonitorPeriodMillis,
                    configuration.flowMonitorSuspensionLoggingThresholdMillis
            )
            runOnStop += flowMonitor::stop
            flowMonitor.start()
            schedulerService.start()

            val resultingNodeInfo = createStartedNode(nodeInfo, rpcOps, notaryService).also { _started = it }
            val readyFuture = smmStartedFuture.flatMap {
                log.debug("SMM ready")
                network.activeChange.filter { it }.toFuture()
            }
            resultingNodeInfo to readyFuture
        }

        rootFuture.captureLater(services.networkMapCache.nodeReady)

        readyFuture.map { ready ->
            if (ready) {
                // NB: Dispatch lifecycle events outside of transaction to ensure attachments and the like persisted into the DB
                log.debug("Distributing events")
                nodeLifecycleEventsDistributor.distributeEvent(NodeLifecycleEvent.AfterNodeStart(nodeServicesContext))
                nodeLifecycleEventsDistributor.distributeEvent(NodeLifecycleEvent.StateMachineStarted(nodeServicesContext))
            } else {
                log.warn("Not distributing events as NetworkMap is not ready")
            }
        }
        return resultingNodeInfo
    }

    /** Subclasses must override this to create a "started" node of the desired type, using the provided machinery. */
    abstract fun createStartedNode(nodeInfo: NodeInfo, rpcOps: List<RPCOps>, notaryService: NotaryService?): S

    private fun verifyCheckpointsCompatible(tokenizableServices: List<Any>) {
        try {
            CheckpointVerifier.verifyCheckpointsCompatible(checkpointStorage, cordappProvider.cordapps, versionInfo.platformVersion, services, tokenizableServices)
        } catch (e: CheckpointIncompatibleException) {
            if (configuration.devMode) {
                Node.printWarning(e.message)
            } else {
                throw e
            }
        }
    }

    open fun startShell() {
        if (configuration.shouldInitCrashShell()) {
            val shellConfiguration = configuration.toShellConfig()
            shellConfiguration.sshdPort?.let {
                log.info("Binding Shell SSHD server on port $it.")
            }

            val unsafeUsers = determineUnsafeUsers(configuration)
            org.crsh.ssh.term.CRaSHCommand.setUserInfo(unsafeUsers, true, false)
            log.info("Setting unsafe users as: ${unsafeUsers}")

            InteractiveShell.startShell(shellConfiguration, cordappLoader.appClassLoader)
        }
    }

    private fun updateNodeInfo(identity: PartyAndCertificate,
                               identityKeyPair: KeyPair,
                               publish: Boolean): Triple<MutableSet<KeyPair>, NodeInfoAndSigned, PartyAndCertificate?> {
        val keyPairs = mutableSetOf(identityKeyPair)

        val myNotaryIdentity = configuration.notary?.let {
            if (it.serviceLegalName != null) {
                val (notaryIdentity, notaryIdentityKeyPair) = loadNotaryServiceIdentity(it.serviceLegalName)
                keyPairs += notaryIdentityKeyPair
                notaryIdentity
            } else {
                // The only case where the myNotaryIdentity will be the node's legal identity is for existing single notary services running
                // an older version. Current single notary services (V4.6+) sign requests using a separate notary service identity so the
                // notary identity will be different from the node's legal identity.

                // This check is here to ensure that a user does not accidentally/intentionally remove the serviceLegalName configuration
                // parameter after a notary has been registered. If that was possible then notary would start and sign incoming requests
                // with the node's legal identity key, corrupting the data.
                check (!cryptoService.containsKey(DISTRIBUTED_NOTARY_KEY_ALIAS)) {
                    "The notary service key exists in the key store but no notary service legal name has been configured. " +
                    "Either include the relevant 'notary.serviceLegalName' configuration or validate this key is not necessary " +
                    "and remove from the key store."
                }
                identity
            }
        }

        val potentialNodeInfo = NodeInfo(
                myAddresses(),
                setOf(identity, myNotaryIdentity).filterNotNull(),
                versionInfo.platformVersion,
                serial = 0
        )

        val nodeInfoFromDb = getPreviousNodeInfoIfPresent(identity)

        val nodeInfo = if (potentialNodeInfo == nodeInfoFromDb?.copy(serial = 0)) {
            // The node info hasn't changed. We use the one from the database to preserve the serial.
            log.debug("Node-info hasn't changed")
            nodeInfoFromDb
        } else {
            log.info("Node-info has changed so submitting update. Old node-info was $nodeInfoFromDb")
            val newNodeInfo = potentialNodeInfo.copy(serial = platformClock.millis())
            networkMapCache.addOrUpdateNode(newNodeInfo)
            log.info("New node-info: $newNodeInfo")
            newNodeInfo
        }

        val nodeInfoAndSigned = NodeInfoAndSigned(nodeInfo) { publicKey, serialised ->
            val privateKey = keyPairs.single { it.public == publicKey }.private
            DigitalSignature(cryptoService.sign((privateKey as AliasPrivateKey).alias, serialised.bytes))
        }

        // Write the node-info file even if nothing's changed, just in case the file has been deleted.
        NodeInfoWatcher.saveToFile(configuration.baseDirectory, nodeInfoAndSigned)
        NodeInfoWatcher.saveToFile(configuration.baseDirectory / NODE_INFO_DIRECTORY, nodeInfoAndSigned)

        // Always republish on startup, it's treated by network map server as a heartbeat.
        if (publish && networkMapClient != null) {
            tryPublishNodeInfoAsync(nodeInfoAndSigned.signed, networkMapClient)
        }

        return Triple(keyPairs, nodeInfoAndSigned, myNotaryIdentity)
    }

    private fun getPreviousNodeInfoIfPresent(identity: PartyAndCertificate): NodeInfo? {
        val nodeInfosFromDb = networkMapCache.getNodesByLegalName(identity.name)

        return when (nodeInfosFromDb.size) {
            0 -> null
            1 -> nodeInfosFromDb[0]
            else -> {
                log.warn("Found more than one node registration with our legal name, this is only expected if our keypair has been regenerated")
                nodeInfosFromDb[0]
            }
        }
    }

    // Publish node info on startup and start task that sends every day a heartbeat - republishes node info.
    private fun tryPublishNodeInfoAsync(signedNodeInfo: SignedNodeInfo, networkMapClient: NetworkMapClient) {
        // By default heartbeat interval should be set to 1 day, but for testing we may change it.
        val republishProperty = System.getProperty("net.corda.node.internal.nodeinfo.publish.interval")
        val heartbeatInterval = if (republishProperty != null) {
            try {
                Duration.parse(republishProperty)
            } catch (e: DateTimeParseException) {
                1.days
            }
        } else {
            1.days
        }
        val executor = Executors.newSingleThreadScheduledExecutor(NamedThreadFactory("Network Map Updater"))
        executor.submit(object : Runnable {
            override fun run() {
                val republishInterval = try {
                    networkMapClient.publish(signedNodeInfo)
                    heartbeatInterval
                } catch (e: Exception) {
                    log.warn("Error encountered while publishing node info, will retry again", e)
                    // TODO: Exponential backoff? It should reach max interval of eventHorizon/2.
                    1.minutes
                }
                executor.schedule(this, republishInterval.toMinutes(), MINUTES)
            }
        })
    }

    protected abstract fun myAddresses(): List<NetworkHostAndPort>

    protected open fun makeStateMachineManager(): StateMachineManager {
        return SingleThreadedStateMachineManager(
                services,
                checkpointStorage,
                serverThread,
                database,
                newSecureRandom(),
                busyNodeLatch,
                cordappLoader.appClassLoader
        )
    }

    // Extracted into a function to allow overriding in subclasses.
    protected open fun makeFlowLogicRefFactoryImpl() = FlowLogicRefFactoryImpl(cordappLoader.appClassLoader)

    protected open fun makeNetworkMapUpdater() = NetworkMapUpdater(
            networkMapCache,
            NodeInfoWatcher(
                    configuration.baseDirectory,
                    @Suppress("LeakingThis")
                    rxIoScheduler,
                    Duration.ofMillis(configuration.additionalNodeInfoPollingFrequencyMsec)
            ),
            networkMapClient,
            configuration.baseDirectory,
            configuration.extraNetworkMapKeys,
            networkParametersStorage
    ).closeOnStop()

    protected open fun makeNodeSchedulerService() = NodeSchedulerService(
            platformClock,
            database,
            flowStarter,
            servicesForResolution,
            flowLogicRefFactory,
            nodeProperties,
            configuration.drainingModePollPeriod,
            unfinishedSchedules = busyNodeLatch
    ).tokenize().closeOnStop()

    private fun makeCordappLoader(configuration: NodeConfiguration, versionInfo: VersionInfo): CordappLoader {
        val generatedCordapps = mutableListOf(VirtualCordapp.generateCore(versionInfo))
        notaryLoader?.builtInNotary?.let { notaryImpl ->
            generatedCordapps += notaryImpl
        }

        val blacklistedKeys = if (configuration.devMode) {
            emptyList()
        } else {
            parseSecureHashConfiguration(configuration.cordappSignerKeyFingerprintBlacklist) { "Error while adding key fingerprint $it to blacklistedAttachmentSigningKeys" }
        }
        return JarScanningCordappLoader.fromDirectories(
                configuration.cordappDirectories,
                versionInfo,
                extraCordapps = generatedCordapps,
                signerKeyFingerprintBlacklist = blacklistedKeys
        )
    }

    private fun parseSecureHashConfiguration(unparsedConfig: List<String>, errorMessage: (String) -> String): List<SecureHash.SHA256> {
        return unparsedConfig.map {
            try {
                SecureHash.parse(it)
            } catch (e: IllegalArgumentException) {
                log.error("${errorMessage(it)} due to - ${e.message}", e)
                throw e
            }
        }
    }

    private fun makeAttachmentTrustCalculator(
        configuration: NodeConfiguration,
        database: CordaPersistence
    ): AttachmentTrustCalculator {
        val blacklistedAttachmentSigningKeys: List<SecureHash> =
            parseSecureHashConfiguration(configuration.blacklistedAttachmentSigningKeys) { "Error while adding signing key $it to blacklistedAttachmentSigningKeys" }
        return NodeAttachmentTrustCalculator(
            attachmentStorage = attachments,
            database = database,
            cacheFactory = cacheFactory,
            blacklistedAttachmentSigningKeys = blacklistedAttachmentSigningKeys
        ).tokenize()
    }

    protected open fun createExternalOperationExecutor(numberOfThreads: Int): ExecutorService {
        when (numberOfThreads) {
            1 -> log.info("Flow external operation executor has $numberOfThreads thread")
            else -> log.info("Flow external operation executor has a max of $numberOfThreads threads")
        }
        // Start with 1 thread and scale up to the configured thread pool size if needed
        // Parameters of [ThreadPoolExecutor] based on [Executors.newFixedThreadPool]
        return ThreadPoolExecutor(
            1,
            numberOfThreads,
            0L,
            TimeUnit.MILLISECONDS,
            LinkedBlockingQueue<Runnable>(),
            ThreadFactoryBuilder().setNameFormat("flow-external-operation-thread").setDaemon(true).build()
        )
    }

    private class ServiceInstantiationException(cause: Throwable?) : CordaException("Service Instantiation Error", cause)

    private fun installCordaServices() {
        val loadedServices = cordappLoader.cordapps.flatMap { it.services }

        // This sets the Cordapp classloader on the contextClassLoader of the current thread, prior to initializing services
        // Needed because of bug CORDA-2653 - some Corda services can utilise third-party libraries that require access to
        // the Thread context class loader
        val oldContextClassLoader: ClassLoader? = Thread.currentThread().contextClassLoader
        try {
            Thread.currentThread().contextClassLoader = cordappLoader.appClassLoader

            loadedServices.forEach {
                try {
                    installCordaService(it)
                } catch (e: NoSuchMethodException) {
                    log.error("${it.name}, as a Corda service, must have a constructor with a single parameter of type " +
                            ServiceHub::class.java.name)
                    throw e
                } catch (e: ServiceInstantiationException) {
                    if (e.cause != null) {
                        log.error("Corda service ${it.name} failed to instantiate. Reason was: ${e.cause?.rootMessage}", e.cause)
                    } else {
                        log.error("Corda service ${it.name} failed to instantiate", e)
                    }
                    throw e
                } catch (e: Exception) {
                    log.error("Unable to install Corda service ${it.name}", e)
                    throw e
                }
            }
        } finally {
            Thread.currentThread().contextClassLoader = oldContextClassLoader
        }
    }

    fun <T : SerializeAsToken> installCordaService(serviceClass: Class<T>): T {
        serviceClass.requireAnnotation<CordaService>()

        val service = try {
            val serviceContext = AppServiceHubImpl<T>(services, flowStarter, transactionSupport, nodeLifecycleEventsDistributor)
            val extendedServiceConstructor = serviceClass.getDeclaredConstructor(AppServiceHub::class.java).apply { isAccessible = true }
            val service = extendedServiceConstructor.newInstance(serviceContext)
            serviceContext.serviceInstance = service
            service
        } catch (ex: NoSuchMethodException) {
            val constructor = serviceClass.getDeclaredConstructor(ServiceHub::class.java).apply { isAccessible = true }
            log.warn("${serviceClass.name} is using legacy CordaService constructor with ServiceHub parameter. " +
                    "Upgrade to an AppServiceHub parameter to enable updated API features.")
            constructor.newInstance(services)
        } catch (e: InvocationTargetException) {
            throw ServiceInstantiationException(e.cause)
        }

        cordappServices.putInstance(serviceClass, service)

        service.tokenize()
        log.info("Installed ${serviceClass.name} Corda service")

        return service
    }

    private fun registerCordappFlows() {
        cordappLoader.cordapps.forEach { cordapp ->
            cordapp.initiatedFlows.groupBy { it.requireAnnotation<InitiatedBy>().value.java }.forEach { initiator, responders ->
                responders.forEach { responder ->
                    try {
                        flowManager.registerInitiatedFlow(initiator, responder)
                    } catch (e: NoSuchMethodException) {
                        log.error("${responder.name}, as an initiated flow, must have a constructor with a single parameter " +
                                "of type ${Party::class.java.name}")
                        throw e
                    }
                }
            }
        }
        flowManager.validateRegistrations()
    }

    private fun installCoreFlows() {
        installFinalityHandler()
        flowManager.registerInitiatedCoreFlowFactory(NotaryChangeFlow::class, NotaryChangeHandler::class, ::NotaryChangeHandler)
        flowManager.registerInitiatedCoreFlowFactory(ContractUpgradeFlow.Initiate::class, NotaryChangeHandler::class, ::ContractUpgradeHandler)
        flowManager.registerInitiatedCoreFlowFactory(SwapIdentitiesFlow::class, SwapIdentitiesHandler::class, ::SwapIdentitiesHandler)
    }

    // Ideally we should be disabling the FinalityHandler if it's not needed, to prevent any party from submitting transactions to us without
    // us checking. Previously this was gated on app target version and if there were no apps with target version <= 3 then the handler would
    // be disabled. However this prevents seemless rolling-upgrades and so it was removed until a better solution comes along.
    private fun installFinalityHandler() {
        flowManager.registerInitiatedCoreFlowFactory(FinalityFlow::class, FinalityHandler::class, ::FinalityHandler)
    }

    protected open fun makeTransactionStorage(transactionCacheSizeBytes: Long): WritableTransactionStorage {
        return DBTransactionStorage(database, cacheFactory, platformClock)
    }

    protected open fun makeNetworkParametersStorage(): NetworkParametersStorage {
        return DBNetworkParametersStorage(cacheFactory, database, networkMapClient).tokenize()
    }

    protected open fun makeCryptoService(): CryptoService {
        return BCCryptoService(configuration.myLegalName.x500Principal, configuration.signingCertificateStore)
    }

    @VisibleForTesting
    protected open fun acceptableLiveFiberCountOnStop(): Int = 0

    // Specific class so that MockNode can catch it.
    class DatabaseConfigurationException(message: String) : CordaException(message)

    protected open fun startDatabase() {
        val props = configuration.dataSourceProperties
        if (props.isEmpty) throw DatabaseConfigurationException("There must be a database configured.")
<<<<<<< HEAD
        database.startHikariPool(props, configuration.database, schemaService.internalSchemas(), metricRegistry, this.cordappLoader, configuration.networkParametersPath, configuration.myLegalName)
=======
        startHikariPool()
>>>>>>> a64a3bd0
        // Now log the vendor string as this will also cause a connection to be tested eagerly.
        logVendorString(database, log)
    }

    protected open fun startHikariPool() =
            database.startHikariPool(configuration.dataSourceProperties, metricRegistry) { dataSource, haveCheckpoints ->
        SchemaMigration(dataSource, cordappLoader, configuration.baseDirectory, configuration.myLegalName)
                .checkOrUpdate(schemaService.internalSchemas, runMigrationScripts, haveCheckpoints, true)
                .checkOrUpdate(schemaService.appSchemas, runMigrationScripts, haveCheckpoints && !allowAppSchemaUpgradeWithCheckpoints, false)
    }

    /** Loads and starts a notary service if it is configured. */
    private fun maybeStartNotaryService(myNotaryIdentity: PartyAndCertificate?): NotaryService? {
        return notaryLoader?.let { loader ->
            val service = loader.loadService(myNotaryIdentity, services, cordappLoader)

            service.run {
                tokenize()
                runOnStop += ::stop
                flowManager.registerInitiatedCoreFlowFactory(NotaryFlow.Client::class, ::createServiceFlow)
                start()
            }
            return service
        }
    }

    protected open fun makeKeyManagementService(identityService: PersistentIdentityService): KeyManagementServiceInternal {
        // Place the long term identity key in the KMS. Eventually, this is likely going to be separated again because
        // the KMS is meant for derived temporary keys used in transactions, and we're not supposed to sign things with
        // the identity key. But the infrastructure to make that easy isn't here yet.
        return BasicHSMKeyManagementService(cacheFactory, identityService, database, cryptoService)
    }

    open fun stop() {

        nodeLifecycleEventsDistributor.distributeEvent(NodeLifecycleEvent.StateMachineStopped(nodeServicesContext))
        nodeLifecycleEventsDistributor.distributeEvent(NodeLifecycleEvent.BeforeNodeStop(nodeServicesContext))

        // TODO: We need a good way of handling "nice to have" shutdown events, especially those that deal with the
        // network, including unsubscribing from updates from remote services. Possibly some sort of parameter to stop()
        // to indicate "Please shut down gracefully" vs "Shut down now".
        // Meanwhile, we let the remote service send us updates until the acknowledgment buffer overflows and it
        // unsubscribes us forcibly, rather than blocking the shutdown process.

        // Run shutdown hooks in opposite order to starting.
        for (toRun in runOnStop.reversed()) {
            toRun()
        }
        runOnStop.clear()
        shutdownExecutor.shutdown()
        _started = null
        nodeLifecycleEventsDistributor.distributeEvent(NodeLifecycleEvent.AfterNodeStop(nodeServicesContext)).then {
            nodeLifecycleEventsDistributor.close()
        }
    }

    protected abstract fun makeMessagingService(): MessagingService

    protected abstract fun startMessagingService(rpcOps: List<RPCOps>,
                                                 nodeInfo: NodeInfo,
                                                 myNotaryIdentity: PartyAndCertificate?,
                                                 networkParameters: NetworkParameters)

    /**
     * Loads or generates the node's legal identity and key-pair.
     * Note that obtainIdentity returns a KeyPair with an [AliasPrivateKey].
     */
    private fun obtainIdentity(): Pair<PartyAndCertificate, KeyPair> {
        val legalIdentityPrivateKeyAlias = "$NODE_IDENTITY_KEY_ALIAS"

        var signingCertificateStore = configuration.signingCertificateStore.get()
        if (!cryptoService.containsKey(legalIdentityPrivateKeyAlias) && !signingCertificateStore.contains(legalIdentityPrivateKeyAlias)) {
            // Directly use the X500 name to public key map, as the identity service requires the node identity to start correctly.
            database.transaction {
                val x500Map = PersistentIdentityService.createX500ToKeyMap(cacheFactory)
                require(configuration.myLegalName !in x500Map) {
                    // There is already a party in the identity store for this node, but the key has been lost. If this node starts up, it will
                    // publish it's new key to the network map, which Corda cannot currently handle. To prevent this, stop the node from starting.
                    "Private key for the node legal identity not found (alias $legalIdentityPrivateKeyAlias) but the corresponding public key" +
                            " for it exists in the database. This suggests the identity for this node has been lost. Shutting down to prevent network map issues."
                }
            }
            log.info("$legalIdentityPrivateKeyAlias not found in key store, generating fresh key!")
            createAndStoreLegalIdentity(legalIdentityPrivateKeyAlias)
            signingCertificateStore = configuration.signingCertificateStore.get() // We need to resync after [createAndStoreLegalIdentity].
        } else {
            checkAliasMismatch(legalIdentityPrivateKeyAlias, signingCertificateStore)
        }
        val x509Cert = signingCertificateStore.query { getCertificate(legalIdentityPrivateKeyAlias) }

        // TODO: Use configuration to indicate composite key should be used instead of public key for the identity.
        val certificates: List<X509Certificate> = signingCertificateStore.query { getCertificateChain(legalIdentityPrivateKeyAlias) }
        check(certificates.first() == x509Cert) {
            "Certificates from key store do not line up!"
        }

        val subject = CordaX500Name.build(certificates.first().subjectX500Principal)
        val legalName = configuration.myLegalName
        if (subject != legalName) {
            throw ConfigurationException("The configured legalName '$legalName' doesn't match what's in the key store: $subject")
        }

        return getPartyAndCertificatePlusAliasKeyPair(certificates, legalIdentityPrivateKeyAlias)
    }

    // Check if a key alias exists only in one of the cryptoService and certSigningStore.
    private fun checkAliasMismatch(alias: String, certificateStore: CertificateStore) {
        if (cryptoService.containsKey(alias) != certificateStore.contains(alias)) {
            val keyExistsIn: String = if (cryptoService.containsKey(alias)) "CryptoService" else "signingCertificateStore"
            throw IllegalStateException("CryptoService and signingCertificateStore are not aligned, the entry for key-alias: $alias is only found in $keyExistsIn")
        }
    }

    /**
     * Loads notary service identity. In the case of the experimental RAFT and BFT notary clusters, this loads the pre-generated
     * cluster identity that all worker nodes share. In the case of a simple single notary, this loads the notary service identity
     * that is generated during initial registration and is used to sign notarisation requests.
     * */
    private fun loadNotaryServiceIdentity(serviceLegalName: CordaX500Name): Pair<PartyAndCertificate, KeyPair> {
        val privateKeyAlias = "$DISTRIBUTED_NOTARY_KEY_ALIAS"
        val compositeKeyAlias = "$DISTRIBUTED_NOTARY_COMPOSITE_KEY_ALIAS"

        val signingCertificateStore = configuration.signingCertificateStore.get()
        val privateKeyAliasCertChain = try {
            signingCertificateStore.query { getCertificateChain(privateKeyAlias) }
        } catch (e: Exception) {
            throw IllegalStateException("Certificate-chain for $privateKeyAlias cannot be found", e)
        }
        // A composite key is only required for BFT notaries.
        val certificates = if (cryptoService.containsKey(compositeKeyAlias) && signingCertificateStore.contains(compositeKeyAlias)) {
            val certificate = signingCertificateStore[compositeKeyAlias]
            // We have to create the certificate chain for the composite key manually, this is because we don't have a keystore
            // provider that understand compositeKey-privateKey combo. The cert chain is created using the composite key certificate +
            // the tail of the private key certificates, as they are both signed by the same certificate chain.
            listOf(certificate) + privateKeyAliasCertChain.drop(1)
        } else {
            checkAliasMismatch(compositeKeyAlias, signingCertificateStore)
            // If [compositeKeyAlias] does not exist, we assume the notary is CFT, and each cluster member shares the same notary key pair.
            privateKeyAliasCertChain
        }

        val subject = CordaX500Name.build(certificates.first().subjectX500Principal)
        if (subject != serviceLegalName) {
            throw ConfigurationException("The name of the notary service '$serviceLegalName' doesn't " +
                    "match what's in the key store: $subject. You might need to adjust the configuration of `notary.serviceLegalName`.")
        }
        return getPartyAndCertificatePlusAliasKeyPair(certificates, privateKeyAlias)
    }

    // Method to create a Pair<PartyAndCertificate, KeyPair>, where KeyPair uses an AliasPrivateKey.
    private fun getPartyAndCertificatePlusAliasKeyPair(certificates: List<X509Certificate>, privateKeyAlias: String): Pair<PartyAndCertificate, KeyPair> {
        val certPath = X509Utilities.buildCertPath(certificates)
        val keyPair = KeyPair(cryptoService.getPublicKey(privateKeyAlias), AliasPrivateKey(privateKeyAlias))
        return Pair(PartyAndCertificate(certPath), keyPair)
    }

    private fun createAndStoreLegalIdentity(alias: String): PartyAndCertificate {
        val legalIdentityPublicKey = generateKeyPair(alias)
        val signingCertificateStore = configuration.signingCertificateStore.get()

        val nodeCaCertPath = signingCertificateStore.value.getCertificateChain(X509Utilities.CORDA_CLIENT_CA)
        val nodeCaCert = nodeCaCertPath[0] // This should be the same with signingCertificateStore[alias].

        val identityCert = X509Utilities.createCertificate(
                CertificateType.LEGAL_IDENTITY,
                nodeCaCert.subjectX500Principal,
                nodeCaCert.publicKey,
                cryptoService.getSigner(X509Utilities.CORDA_CLIENT_CA),
                nodeCaCert.subjectX500Principal,
                legalIdentityPublicKey,
                // TODO this might be smaller than DEFAULT_VALIDITY_WINDOW, shall we strictly apply DEFAULT_VALIDITY_WINDOW?
                X509Utilities.getCertificateValidityWindow(
                        DEFAULT_VALIDITY_WINDOW.first,
                        DEFAULT_VALIDITY_WINDOW.second,
                        nodeCaCert)
        )

        val identityCertPath = listOf(identityCert) + nodeCaCertPath
        signingCertificateStore.setCertPathOnly(alias, identityCertPath)
        return PartyAndCertificate(X509Utilities.buildCertPath(identityCertPath))
    }

    protected open fun generateKeyPair(alias: String) = cryptoService.generateKeyPair(alias, cryptoService.defaultIdentitySignatureScheme())

    protected open fun makeVaultService(keyManagementService: KeyManagementService,
                                        services: ServicesForResolution,
                                        database: CordaPersistence,
                                        cordappLoader: CordappLoader): VaultServiceInternal {
        return NodeVaultService(platformClock, keyManagementService, services, database, schemaService, cordappLoader.appClassLoader)
    }

    // JDK 11: switch to directly instantiating jolokia server (rather than indirectly via dynamically self attaching Java Agents,
    // which is no longer supported from JDK 9 onwards (https://bugs.java.com/bugdatabase/view_bug.do?bug_id=8180425).
    // No longer need to use https://github.com/electronicarts/ea-agent-loader either (which is also deprecated)
    private fun initialiseJolokia() {
        configuration.jmxMonitoringHttpPort?.let { port ->
            val config = JolokiaServerConfig(mapOf("port" to port.toString()))
            val server = JolokiaServer(config, false)
            log.info("Starting Jolokia server on HTTP port: $port")
            server.start()
        }
    }

    inner class ServiceHubInternalImpl : SingletonSerializeAsToken(), ServiceHubInternal, ServicesForResolution by servicesForResolution, NetworkParameterUpdateListener {
        override val rpcFlows = ArrayList<Class<out FlowLogic<*>>>()
        override val stateMachineRecordedTransactionMapping = DBTransactionMappingStorage(database)
        override val identityService: IdentityService get() = this@AbstractNode.identityService
        override val keyManagementService: KeyManagementService get() = this@AbstractNode.keyManagementService
        override val schemaService: SchemaService get() = this@AbstractNode.schemaService
        override val validatedTransactions: WritableTransactionStorage get() = this@AbstractNode.transactionStorage
        override val cordappProvider: CordappProviderInternal get() = this@AbstractNode.cordappProvider
        override val networkMapCache: NetworkMapCacheInternal get() = this@AbstractNode.networkMapCache
        override val vaultService: VaultServiceInternal get() = this@AbstractNode.vaultService
        override val nodeProperties: NodePropertiesStore get() = this@AbstractNode.nodeProperties
        override val database: CordaPersistence get() = this@AbstractNode.database
        override val monitoringService: MonitoringService get() = this@AbstractNode.monitoringService
        override val transactionVerifierService: TransactionVerifierService get() = this@AbstractNode.transactionVerifierService
        override val contractUpgradeService: ContractUpgradeService get() = this@AbstractNode.contractUpgradeService
        override val auditService: AuditService get() = this@AbstractNode.auditService
        override val attachments: AttachmentStorageInternal get() = this@AbstractNode.attachments
        override val networkService: MessagingService get() = network
        override val clock: Clock get() = platformClock
        override val configuration: NodeConfiguration get() = this@AbstractNode.configuration
        override val networkMapUpdater: NetworkMapUpdater get() = this@AbstractNode.networkMapUpdater
        override val cacheFactory: NamedCacheFactory get() = this@AbstractNode.cacheFactory
        override val networkParametersService: NetworkParametersStorage get() = this@AbstractNode.networkParametersStorage
        override val attachmentTrustCalculator: AttachmentTrustCalculator get() = this@AbstractNode.attachmentTrustCalculator
        override val diagnosticsService: DiagnosticsService get() = this@AbstractNode.diagnosticsService
        override val externalOperationExecutor: ExecutorService get() = this@AbstractNode.externalOperationExecutor
        override val notaryService: NotaryService? get() = this@AbstractNode.notaryService

        private lateinit var _myInfo: NodeInfo
        override val myInfo: NodeInfo get() = _myInfo

        override val attachmentsClassLoaderCache: AttachmentsClassLoaderCache get() = this@AbstractNode.attachmentsClassLoaderCache

        @Volatile
        private lateinit var _networkParameters: NetworkParameters
        override val networkParameters: NetworkParameters get() = _networkParameters

        fun start(myInfo: NodeInfo, networkParameters: NetworkParameters) {
            this._myInfo = myInfo
            this._networkParameters = networkParameters
        }

        override fun <T : SerializeAsToken> cordaService(type: Class<T>): T {
            require(type.isAnnotationPresent(CordaService::class.java)) { "${type.name} is not a Corda service" }
            return cordappServices.getInstance(type)
                    ?: throw IllegalArgumentException("Corda service ${type.name} does not exist")
        }

        override fun getFlowFactory(initiatingFlowClass: Class<out FlowLogic<*>>): InitiatedFlowFactory<*>? {
            return flowManager.getFlowFactoryForInitiatingFlow(initiatingFlowClass)
        }

        /**
         * Exposes the database connection as a [RestrictedConnection] to the users.
         */
        override fun jdbcSession(): Connection = RestrictedConnection(database.createSession())

        @Suppress("TooGenericExceptionCaught")
        override fun <T : Any?> withEntityManager(block: EntityManager.() -> T): T {
            return database.transaction(useErrorHandler = false) {
                session.flush()
                val manager = entityManager
                withSavePoint { savepoint ->
                    // Restrict what entity manager they can use inside the block
                    try {
                        block(RestrictedEntityManager(manager)).also {
                            if (!manager.transaction.rollbackOnly) {
                                manager.flush()
                            } else {
                                connection.rollback(savepoint)
                            }
                        }
                    } catch (e: Exception) {
                        if (manager.transaction.rollbackOnly) {
                            connection.rollback(savepoint)
                        }
                        throw e
                    } finally {
                        manager.close()
                    }
                }
            }
        }

        private fun <T: Any?> DatabaseTransaction.withSavePoint(block: (savepoint: Savepoint) -> T) : T {
            val savepoint = connection.setSavepoint()
            return try {
                block(savepoint)
            } finally {
                // Release the save point even if we occur an error
                if (savepoint.supportsReleasing()) {
                    connection.releaseSavepoint(savepoint)
                }
            }
        }

        /**
         * Not all databases support releasing of savepoints.
         * The type of savepoints are referenced by string names since we do not have access to the JDBC drivers
         * at compile time.
         */
        private fun Savepoint.supportsReleasing(): Boolean {
            return this::class.simpleName != "SQLServerSavepoint" && this::class.simpleName != "OracleSavepoint"
        }

        override fun withEntityManager(block: Consumer<EntityManager>) {
            withEntityManager {
                block.accept(this)
            }
        }

        // allows services to register handlers to be informed when the node stop method is called
        override fun registerUnloadHandler(runOnStop: () -> Unit) {
            this@AbstractNode.runOnStop += runOnStop
        }

        override fun specialise(ltx: LedgerTransaction): LedgerTransaction {
            val ledgerTransaction = servicesForResolution.specialise(ltx)
            return verifierFactoryService.apply(ledgerTransaction)
        }

        override fun onNewNetworkParameters(networkParameters: NetworkParameters) {
            this._networkParameters = networkParameters
        }
    }
}

@VisibleForTesting
internal fun logVendorString(database: CordaPersistence, log: Logger) {
    database.transaction {
        log.info("Connected to ${connection.metaData.databaseProductName} database.")
    }
}

// TODO Move this into its own file
class FlowStarterImpl(
    private val smm: StateMachineManager,
    private val flowLogicRefFactory: FlowLogicRefFactory,
    private val maxClientIdLength: Int
) : FlowStarter {
    override fun <T> startFlow(event: ExternalEvent.ExternalStartFlowEvent<T>): CordaFuture<out FlowStateMachineHandle<T>> {
        val clientId = event.context.clientId
        if (clientId != null && clientId.length > maxClientIdLength) {
            throw IllegalArgumentException("clientId cannot be longer than $maxClientIdLength characters")
        } else {
            smm.deliverExternalEvent(event)
        }
        return event.future
    }

    override fun <T> startFlow(logic: FlowLogic<T>, context: InvocationContext): CordaFuture<out FlowStateMachineHandle<T>> {
        val startFlowEvent = object : ExternalEvent.ExternalStartFlowEvent<T>, DeduplicationHandler {
            override fun insideDatabaseTransaction() {}

            override fun afterDatabaseTransaction() {}

            override val externalCause: ExternalEvent
                get() = this
            override val deduplicationHandler: DeduplicationHandler
                get() = this

            override val flowId: StateMachineRunId = StateMachineRunId.createRandom()
            override val flowLogic: FlowLogic<T>
                get() = logic
            override val context: InvocationContext
                get() = context

            override fun wireUpFuture(flowFuture: CordaFuture<out FlowStateMachineHandle<T>>) {
                _future.captureLater(flowFuture)
            }

            private val _future = openFuture<FlowStateMachineHandle<T>>()
            override val future: CordaFuture<FlowStateMachineHandle<T>>
                get() = _future
        }
        return startFlow(startFlowEvent)
    }

    override fun <T> invokeFlowAsync(
            logicType: Class<out FlowLogic<T>>,
            context: InvocationContext,
            vararg args: Any?): CordaFuture<out FlowStateMachineHandle<T>> {
        val logicRef = flowLogicRefFactory.createForRPC(logicType, *args)
        val logic: FlowLogic<T> = uncheckedCast(flowLogicRefFactory.toFlowLogic(logicRef))
        return startFlow(logic, context)
    }
}

class ConfigurationException(message: String) : CordaException(message)

@Suppress("LongParameterList")
fun createCordaPersistence(databaseConfig: DatabaseConfig,
                           wellKnownPartyFromX500Name: (CordaX500Name) -> Party?,
                           wellKnownPartyFromAnonymous: (AbstractParty) -> Party?,
                           schemaService: SchemaService,
                           hikariProperties: Properties,
                           cacheFactory: NamedCacheFactory,
                           customClassLoader: ClassLoader?,
                           allowHibernateToManageAppSchema: Boolean = false): CordaPersistence {
    // Register the AbstractPartyDescriptor so Hibernate doesn't warn when encountering AbstractParty. Unfortunately
    // Hibernate warns about not being able to find a descriptor if we don't provide one, but won't use it by default
    // so we end up providing both descriptor and converter. We should re-examine this in later versions to see if
    // either Hibernate can be convinced to stop warning, use the descriptor by default, or something else.
    @Suppress("DEPRECATION")
    org.hibernate.type.descriptor.java.JavaTypeDescriptorRegistry.INSTANCE.addDescriptor(AbstractPartyDescriptor(wellKnownPartyFromX500Name, wellKnownPartyFromAnonymous))
    val attributeConverters = listOf(PublicKeyToTextConverter(), AbstractPartyToX500NameAsStringConverter(wellKnownPartyFromX500Name, wellKnownPartyFromAnonymous))

    val jdbcUrl = hikariProperties.getProperty("dataSource.url", "")
    return CordaPersistence(
            databaseConfig.exportHibernateJMXStatistics,
            schemaService.schemas,
            jdbcUrl,
            cacheFactory,
            attributeConverters, customClassLoader,
            errorHandler = { e ->
                // "corrupting" a DatabaseTransaction only inside a flow state machine execution
                FlowStateMachineImpl.currentStateMachine()?.let {
                    // register only the very first exception thrown throughout a chain of logical transactions
                    setException(e)
                }
            },
            allowHibernateToManageAppSchema = allowHibernateToManageAppSchema)
}

@Suppress("ThrowsCount")
fun CordaPersistence.startHikariPool(
        hikariProperties: Properties,
        metricRegistry: MetricRegistry? = null,
        schemaMigration: (DataSource, Boolean) -> Unit) {
    try {
        val dataSource = DataSourceFactory.createDataSource(hikariProperties, metricRegistry = metricRegistry)
        val haveCheckpoints = dataSource.connection.use { DBCheckpointStorage.getCheckpointCount(it) != 0L }

        schemaMigration(dataSource, haveCheckpoints)
        start(dataSource)
    } catch (ex: Exception) {
        when {
            ex is HikariPool.PoolInitializationException -> throw CouldNotCreateDataSourceException(
                    "Could not connect to the database. Please check your JDBC connection URL, or the connectivity to the database.",
                    NodeDatabaseErrors.COULD_NOT_CONNECT,
                    cause = ex)
            ex.cause is ClassNotFoundException -> throw CouldNotCreateDataSourceException(
                    "Could not find the database driver class. Please add it to the 'drivers' folder.",
                    NodeDatabaseErrors.MISSING_DRIVER)
            ex is OutstandingDatabaseChangesException -> throw (DatabaseIncompatibleException(ex.message))
            else -> {
                val msg = ex.message ?: ex::class.java.canonicalName
                throw CouldNotCreateDataSourceException(
                        "Could not create the DataSource: ${ex.message}",
                        NodeDatabaseErrors.FAILED_STARTUP,
                        cause = ex,
                        parameters = listOf(msg))
            }
        }
    }
}

fun SchemaMigration.checkOrUpdate(schemas: Set<MappedSchema>, update: Boolean, haveCheckpoints: Boolean, forceThrowOnMissingMigration: Boolean): SchemaMigration {
    if (update)
        this.runMigration(haveCheckpoints, schemas, forceThrowOnMissingMigration)
    else
        this.checkState(schemas, forceThrowOnMissingMigration)
    return this
}

fun clientSslOptionsCompatibleWith(nodeRpcOptions: NodeRpcOptions): ClientRpcSslOptions? {

    if (!nodeRpcOptions.useSsl || nodeRpcOptions.sslConfig == null) {
        return null
    }
    // Here we're using the node's RPC key store as the RPC client's trust store.
    return ClientRpcSslOptions(trustStorePath = nodeRpcOptions.sslConfig!!.keyStorePath, trustStorePassword = nodeRpcOptions.sslConfig!!.keyStorePassword)
}<|MERGE_RESOLUTION|>--- conflicted
+++ resolved
@@ -472,7 +472,7 @@
         var pendingAppChanges: Int = 0
         var pendingCoreChanges: Int = 0
         database.startHikariPool(props, metricRegistry) { dataSource, haveCheckpoints ->
-            val schemaMigration = SchemaMigration(dataSource, cordappLoader, configuration.baseDirectory, configuration.myLegalName)
+            val schemaMigration = SchemaMigration(dataSource, cordappLoader, configuration.networkParametersPath, configuration.myLegalName)
             if(updateCoreSchemas) {
                 schemaMigration.runMigration(haveCheckpoints, schemaService.internalSchemas, true)
             } else {
@@ -523,7 +523,7 @@
         if (hikariProperties.isEmpty) throw DatabaseConfigurationException("There must be a database configured.")
 
         val dataSource = DataSourceFactory.createDataSource(hikariProperties, metricRegistry = metricRegistry)
-        SchemaMigration(dataSource, cordappLoader, configuration.baseDirectory, configuration.myLegalName)
+        SchemaMigration(dataSource, cordappLoader, configuration.networkParametersPath, configuration.myLegalName)
                 .synchroniseSchemas(schemaService.appSchemas, false)
         Node.printBasicNodeInfo("CorDapp schemas synchronised")
     }
@@ -554,12 +554,8 @@
         startShell()
         networkMapClient?.start(trustRoot)
 
-<<<<<<< HEAD
-        val (netParams, signedNetParams) = NetworkParametersReader(trustRoot, networkMapClient, configuration.baseDirectory, configuration.networkParametersPath).read()
-=======
-        val networkParametersReader = NetworkParametersReader(trustRoot, networkMapClient, configuration.baseDirectory)
+        val networkParametersReader = NetworkParametersReader(trustRoot, networkMapClient, configuration.baseDirectory, configuration.networkParametersPath)
         val (netParams, signedNetParams) = networkParametersReader.read()
->>>>>>> a64a3bd0
         log.info("Loaded network parameters: $netParams")
         check(netParams.minimumPlatformVersion <= versionInfo.platformVersion) {
             "Node's platform version is lower than network's required minimumPlatformVersion"
@@ -1024,18 +1020,14 @@
     protected open fun startDatabase() {
         val props = configuration.dataSourceProperties
         if (props.isEmpty) throw DatabaseConfigurationException("There must be a database configured.")
-<<<<<<< HEAD
-        database.startHikariPool(props, configuration.database, schemaService.internalSchemas(), metricRegistry, this.cordappLoader, configuration.networkParametersPath, configuration.myLegalName)
-=======
         startHikariPool()
->>>>>>> a64a3bd0
         // Now log the vendor string as this will also cause a connection to be tested eagerly.
         logVendorString(database, log)
     }
 
     protected open fun startHikariPool() =
             database.startHikariPool(configuration.dataSourceProperties, metricRegistry) { dataSource, haveCheckpoints ->
-        SchemaMigration(dataSource, cordappLoader, configuration.baseDirectory, configuration.myLegalName)
+        SchemaMigration(dataSource, cordappLoader, configuration.networkParametersPath, configuration.myLegalName)
                 .checkOrUpdate(schemaService.internalSchemas, runMigrationScripts, haveCheckpoints, true)
                 .checkOrUpdate(schemaService.appSchemas, runMigrationScripts, haveCheckpoints && !allowAppSchemaUpgradeWithCheckpoints, false)
     }
