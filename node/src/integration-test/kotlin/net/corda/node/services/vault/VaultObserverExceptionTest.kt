package net.corda.node.services.vault

import co.paralleluniverse.strands.concurrent.Semaphore
import com.r3.dbfailure.contracts.DbFailureContract
import com.r3.dbfailure.workflows.CreateStateFlow
import com.r3.dbfailure.workflows.CreateStateFlow.errorTargetsToNum
import com.r3.dbfailure.workflows.DbListenerService
import com.r3.dbfailure.workflows.DbListenerService.MakeServiceThrowErrorFlow
import com.r3.dbfailure.workflows.SendStateFlow
import com.r3.transactionfailure.workflows.ErrorHandling
import com.r3.transactionfailure.workflows.ErrorHandling.CheckpointAfterErrorFlow
import net.corda.core.CordaRuntimeException
import net.corda.core.contracts.StateAndRef
import net.corda.core.contracts.UniqueIdentifier
import net.corda.core.flows.FlowLogic
import net.corda.core.flows.StartableByRPC
import net.corda.core.identity.Party
import net.corda.core.internal.concurrent.openFuture
import net.corda.core.messaging.startFlow
import net.corda.core.node.services.Vault
import net.corda.core.node.services.vault.QueryCriteria
import net.corda.core.utilities.contextLogger
import net.corda.core.utilities.getOrThrow
import net.corda.core.utilities.seconds
import net.corda.node.services.Permissions
import net.corda.node.services.statemachine.StaffedFlowHospital
import net.corda.testing.core.ALICE_NAME
import net.corda.testing.core.BOB_NAME
import net.corda.testing.core.singleIdentity
import net.corda.testing.driver.DriverParameters
import net.corda.testing.driver.NodeHandle
import net.corda.testing.driver.OutOfProcess
import net.corda.testing.driver.driver
import net.corda.testing.node.User
import net.corda.testing.node.internal.findCordapp
import org.assertj.core.api.Assertions
import org.junit.After
import org.junit.Assert
import org.junit.Test
import java.lang.IllegalStateException
import java.sql.SQLException
import java.util.concurrent.ConcurrentHashMap
import java.util.concurrent.TimeUnit
import java.util.concurrent.TimeoutException
import javax.persistence.PersistenceException
import kotlin.test.assertEquals
import kotlin.test.assertFailsWith
import kotlin.test.assertTrue

class VaultObserverExceptionTest {
    companion object {
        val waitForFlowDuration = 45.seconds
        val log = contextLogger()

        private fun testCordapps() = listOf(
                findCordapp("com.r3.dbfailure.contracts"),
                findCordapp("com.r3.dbfailure.workflows"),
                findCordapp("com.r3.dbfailure.schemas"))
    }

    @After
    fun tearDown() {
        StaffedFlowHospital.DatabaseEndocrinologist.customConditions.clear()
        StaffedFlowHospital.onFlowKeptForOvernightObservation.clear()
        StaffedFlowHospital.onFlowAdmitted.clear()
        DbListenerService.onError = null
        DbListenerService.safeSubscription = true
        DbListenerService.onNextVisited = {}
        DbListenerService.onErrorVisited = null
        DbListenerService.withCustomSafeSubscriber = false
    }

    /**
     * Causing an SqlException via a syntax error in a vault observer causes the flow to hit the
     * DatabsaseEndocrinologist in the FlowHospital and being kept for overnight observation
     */
    @Test(timeout=300_000)
<<<<<<< HEAD
    fun unhandledSqlExceptionFromVaultObserverGetsHospitalised() {
=======
    fun unhandledSqlExceptionFromVaultObserverGetsHospitatlised() {
>>>>>>> 1d434717
        val testControlFuture = openFuture<Boolean>().toCompletableFuture()

        StaffedFlowHospital.DatabaseEndocrinologist.customConditions.add {
            when (it) {
                is SQLException -> {
                    testControlFuture.complete(true)
                }
            }
            false
        }

        driver(DriverParameters(
                startNodesInProcess = true,
                cordappsForAllNodes = testCordapps())) {
            val aliceUser = User("user", "foo", setOf(Permissions.all()))
            val aliceNode = startNode(providedName = ALICE_NAME, rpcUsers = listOf(aliceUser)).getOrThrow()
            aliceNode.rpc.startFlow(
                CreateStateFlow::Initiator,
                "Syntax Error in Custom SQL",
                CreateStateFlow.errorTargetsToNum(CreateStateFlow.ErrorTarget.ServiceSqlSyntaxError)
            ).returnValue.then { testControlFuture.complete(false) }
            val foundExpectedException = testControlFuture.getOrThrow(waitForFlowDuration)

            Assert.assertTrue(foundExpectedException)
        }
    }

    /**
     * Causing an SqlException via a syntax error in a vault observer causes the flow to hit the
     * DatabsaseEndocrinologist in the FlowHospital and being kept for overnight observation - Unsafe subscribe
     */
    @Test(timeout=300_000)
<<<<<<< HEAD
    fun unhandledSqlExceptionFromVaultObserverGetsHospitalisedUnsafeSubscription() {
        DbListenerService.safeSubscription = false
        val testControlFuture = openFuture<Boolean>().toCompletableFuture()

        StaffedFlowHospital.DatabaseEndocrinologist.customConditions.add {
            when (it) {
                is SQLException -> {
                    testControlFuture.complete(true)
                }
            }
            false
        }

=======
    fun otherExceptionsFromVaultObserverBringFlowDown() {
>>>>>>> 1d434717
        driver(DriverParameters(
            startNodesInProcess = true,
            cordappsForAllNodes = testCordapps())) {
            val aliceUser = User("user", "foo", setOf(Permissions.all()))
            val aliceNode = startNode(providedName = ALICE_NAME, rpcUsers = listOf(aliceUser)).getOrThrow()
<<<<<<< HEAD
            aliceNode.rpc.startFlow(
                CreateStateFlow::Initiator,
                "Syntax Error in Custom SQL",
                CreateStateFlow.errorTargetsToNum(CreateStateFlow.ErrorTarget.ServiceSqlSyntaxError)
            ).returnValue.then { testControlFuture.complete(false) }
            val foundExpectedException = testControlFuture.getOrThrow(30.seconds)

            Assert.assertTrue(foundExpectedException)
=======
            assertFailsWith(CordaRuntimeException::class, "Toys out of pram") {
                aliceNode.rpc.startFlow(
                        ::Initiator,
                        "InvalidParameterException",
                        CreateStateFlow.errorTargetsToNum(CreateStateFlow.ErrorTarget.ServiceThrowInvalidParameter)
                ).returnValue.getOrThrow(waitForFlowDuration)
            }
>>>>>>> 1d434717
        }
    }

    /**
     * None exception thrown from a vault observer can be suppressible in the flow that triggered the observer
     * because the recording of transaction states failed. The flow will be hospitalized.
     * The exception will bring the rx.Observer down.
     */
    @Test(timeout=300_000)
<<<<<<< HEAD
    fun exceptionFromVaultObserverCannotBeSuppressedInFlow() {
        var observation = 0
        val waitUntilHospitalised = Semaphore(0)
        StaffedFlowHospital.onFlowKeptForOvernightObservation.add { _, _ ->
            ++observation
            waitUntilHospitalised.release()
        }

=======
    fun otherExceptionsFromVaultObserverCanBeSuppressedInFlow() {
>>>>>>> 1d434717
        driver(DriverParameters(
                startNodesInProcess = true,
                cordappsForAllNodes = testCordapps())) {
            val aliceUser = User("user", "foo", setOf(Permissions.all()))
            val aliceNode = startNode(providedName = ALICE_NAME, rpcUsers = listOf(aliceUser)).getOrThrow()
            aliceNode.rpc.startFlow(CreateStateFlow::Initiator, "Exception", CreateStateFlow.errorTargetsToNum(
                    CreateStateFlow.ErrorTarget.ServiceThrowMotherOfAllExceptions,
                    CreateStateFlow.ErrorTarget.FlowSwallowErrors))
<<<<<<< HEAD
            waitUntilHospitalised.acquire() // wait here until flow gets hospitalised
=======
                    .returnValue.getOrThrow(waitForFlowDuration)

>>>>>>> 1d434717
        }

        Assert.assertEquals(1, observation)
    }

    /**
     * None runtime exception thrown from a vault observer can be suppressible in the flow that triggered the observer
     * because the recording of transaction states failed. The flow will be hospitalized.
     * The exception will bring the rx.Observer down.
     */
    @Test(timeout=300_000)
<<<<<<< HEAD
    fun runtimeExceptionFromVaultObserverCannotBeSuppressedInFlow() {
=======
    fun persistenceExceptionOnCommitGetsRetriedAndThenGetsKeptForObservation() {
        var admitted = 0
>>>>>>> 1d434717
        var observation = 0
        val waitUntilHospitalised = Semaphore(0)
        StaffedFlowHospital.onFlowKeptForOvernightObservation.add { _, _ ->
            ++observation
            waitUntilHospitalised.release()
        }

        driver(DriverParameters(
                startNodesInProcess = true,
                cordappsForAllNodes = testCordapps())) {
            val aliceUser = User("user", "foo", setOf(Permissions.all()))
            val aliceNode = startNode(providedName = ALICE_NAME, rpcUsers = listOf(aliceUser)).getOrThrow()
            aliceNode.rpc.startFlow(CreateStateFlow::Initiator, "InvalidParameterException", CreateStateFlow.errorTargetsToNum(
                CreateStateFlow.ErrorTarget.ServiceThrowInvalidParameter,
                CreateStateFlow.ErrorTarget.FlowSwallowErrors))
            waitUntilHospitalised.acquire() // wait here until flow gets hospitalised
        }

        Assert.assertEquals(1, observation)
    }

    /**
     * If we have a state causing a persistence exception during record transactions (in NodeVaultService#processAndNotify),
     * the flow will be kept in for observation.
     */
    @Test(timeout=300_000)
<<<<<<< HEAD
    fun persistenceExceptionDuringRecordTransactionsGetsKeptForObservation() {
=======
    fun persistenceExceptionOnFlushGetsRetriedAndThenGetsKeptForObservation() {
>>>>>>> 1d434717
        var counter = 0
        StaffedFlowHospital.DatabaseEndocrinologist.customConditions.add {
            when (it) {
                is PersistenceException -> {
                    ++counter
                    log.info("Got a PersistentException in the flow hospital count = $counter")
                }
            }
            false
        }
        var observation = 0
        StaffedFlowHospital.onFlowKeptForOvernightObservation.add { _, _ ->
            ++observation
        }

        driver(DriverParameters(
                startNodesInProcess = true,
                cordappsForAllNodes = testCordapps())) {
            val aliceUser = User("user", "foo", setOf(Permissions.all()))
            val aliceNode = startNode(providedName = ALICE_NAME, rpcUsers = listOf(aliceUser)).getOrThrow()
            assertFailsWith<TimeoutException>("PersistenceException") {
                aliceNode.rpc.startFlow(CreateStateFlow::Initiator, "EntityManager", errorTargetsToNum(
                        CreateStateFlow.ErrorTarget.TxInvalidState))
                        .returnValue.getOrThrow(waitForFlowDuration)
            }
        }
        Assert.assertTrue("Flow has not been to hospital", counter > 0)
        Assert.assertEquals(1, observation)
    }

    /**
     * If we have a state causing a persistence exception during record transactions (in NodeVaultService#processAndNotify),
     * trying to catch and suppress that exception inside the flow does protect the flow, but the new
     * interceptor will fail the flow anyway. The flow will be kept in for observation.
     */
    @Test(timeout=300_000)
<<<<<<< HEAD
    fun persistenceExceptionDuringRecordTransactionsCannotBeSuppressedInFlow() {
=======
    fun persistenceExceptionOnFlushInVaultObserverCannotBeSuppressedInFlow() {
>>>>>>> 1d434717
        var counter = 0
        StaffedFlowHospital.DatabaseEndocrinologist.customConditions.add {
            when (it) {
                is PersistenceException -> {
                    ++counter
                    log.info("Got a PersistentException in the flow hospital count = $counter")
                }
            }
            false
        }

        driver(DriverParameters(
                startNodesInProcess = true,
                cordappsForAllNodes = testCordapps())) {
            val aliceUser = User("user", "foo", setOf(Permissions.all()))
            val aliceNode = startNode(providedName = ALICE_NAME, rpcUsers = listOf(aliceUser)).getOrThrow()
            val flowHandle = aliceNode.rpc.startFlow(
                    CreateStateFlow::Initiator, "EntityManager",
                    CreateStateFlow.errorTargetsToNum(
                            CreateStateFlow.ErrorTarget.TxInvalidState,
                            CreateStateFlow.ErrorTarget.FlowSwallowErrors))
            val flowResult = flowHandle.returnValue
            assertFailsWith<TimeoutException>("PersistenceException") { flowResult.getOrThrow(waitForFlowDuration) }
            Assert.assertTrue("Flow has not been to hospital", counter > 0)
        }
    }

    /**
<<<<<<< HEAD
=======
     * If we have a state causing a persistence exception lined up for persistence, calling jdbConnection() in
     * the vault observer will trigger a flush that throws.
     * Trying to catch and suppress that exception inside the service does protect the service, but the new
     * interceptor will fail the flow anyway. The flow will be kept in for observation if errors persist.
     */
    @Test(timeout=300_000)
    fun persistenceExceptionOnFlushInVaultObserverCannotBeSuppressedInService() {
        var counter = 0
        StaffedFlowHospital.DatabaseEndocrinologist.customConditions.add {
            when (it) {
                is OnErrorNotImplementedException -> Assert.fail("OnErrorNotImplementedException should be unwrapped")
                is PersistenceException -> {
                    ++counter
                    log.info("Got a PersistentException in the flow hospital count = $counter")
                }
            }
            false
        }

        driver(DriverParameters(
                startNodesInProcess = true,
                cordappsForAllNodes = testCordapps())) {
            val aliceUser = User("user", "foo", setOf(Permissions.all()))
            val aliceNode = startNode(providedName = ALICE_NAME, rpcUsers = listOf(aliceUser)).getOrThrow()
            val flowHandle = aliceNode.rpc.startFlow(
                    ::Initiator, "EntityManager",
                    CreateStateFlow.errorTargetsToNum(
                            CreateStateFlow.ErrorTarget.ServiceValidUpdate,
                            CreateStateFlow.ErrorTarget.TxInvalidState,
                            CreateStateFlow.ErrorTarget.ServiceSwallowErrors))
            val flowResult = flowHandle.returnValue
            assertFailsWith<TimeoutException>("PersistenceException") { flowResult.getOrThrow(waitForFlowDuration) }
            Assert.assertTrue("Flow has not been to hospital", counter > 0)
        }
    }

    /**
>>>>>>> 1d434717
     * User code throwing a syntax error in a raw vault observer will break the recordTransaction call,
     * therefore handling it in flow code is no good, and the error will be passed to the flow hospital via the
     * interceptor.
     */
    @Test(timeout=300_000)
    fun syntaxErrorInUserCodeInServiceCannotBeSuppressedInFlow() {
        val testControlFuture = openFuture<Boolean>()
        StaffedFlowHospital.onFlowKeptForOvernightObservation.add { _, _ ->
            log.info("Flow has been kept for overnight observation")
            testControlFuture.set(true)
        }

        driver(DriverParameters(
                startNodesInProcess = true,
                cordappsForAllNodes = testCordapps())) {
            val aliceUser = User("user", "foo", setOf(Permissions.all()))
            val aliceNode = startNode(providedName = ALICE_NAME, rpcUsers = listOf(aliceUser)).getOrThrow()
            val flowHandle = aliceNode.rpc.startFlow(CreateStateFlow::Initiator, "EntityManager", CreateStateFlow.errorTargetsToNum(
                    CreateStateFlow.ErrorTarget.ServiceSqlSyntaxError,
                    CreateStateFlow.ErrorTarget.FlowSwallowErrors))
            val flowResult = flowHandle.returnValue
            flowResult.then {
                log.info("Flow has finished")
                testControlFuture.set(false)
            }
            Assert.assertTrue("Flow has not been kept in hospital", testControlFuture.getOrThrow(waitForFlowDuration))
        }
    }

    /**
     * User code throwing a syntax error and catching suppressing that within the observer code is fine
     * and should not have any impact on the rest of the flow
     */
    @Test(timeout=300_000)
    fun syntaxErrorInUserCodeInServiceCanBeSuppressedInService() {
        driver(DriverParameters(
                startNodesInProcess = true,
                cordappsForAllNodes = testCordapps())) {
            val aliceUser = User("user", "foo", setOf(Permissions.all()))
            val aliceNode = startNode(providedName = ALICE_NAME, rpcUsers = listOf(aliceUser)).getOrThrow()
            val flowHandle = aliceNode.rpc.startFlow(CreateStateFlow::Initiator, "EntityManager", CreateStateFlow.errorTargetsToNum(
                    CreateStateFlow.ErrorTarget.ServiceSqlSyntaxError,
                    CreateStateFlow.ErrorTarget.ServiceSwallowErrors))
            val flowResult = flowHandle.returnValue
            flowResult.getOrThrow(waitForFlowDuration)
        }
    }

    /**
     * Exceptions thrown from a vault observer ,are now wrapped and rethrown as a HospitalizeFlowException.
     * The flow should get hospitalised and any potential following checkpoint should fail.
     * In case of a SQLException or PersistenceException, this was already "breaking" the database transaction
     * and therefore, the next checkpoint was failing.
     */
    @Test(timeout=300_000)
    fun `attempt to checkpoint, following an error thrown in vault observer which gets supressed in flow, will fail`() {
        var counterBeforeFirstCheckpoint = 0
        var counterAfterFirstCheckpoint = 0
        var counterAfterSecondCheckpoint = 0

        ErrorHandling.hookBeforeFirstCheckpoint = { counterBeforeFirstCheckpoint++ }
        ErrorHandling.hookAfterFirstCheckpoint = { counterAfterFirstCheckpoint++ }
        ErrorHandling.hookAfterSecondCheckpoint = { counterAfterSecondCheckpoint++ }

        val waitUntilHospitalised = Semaphore(0)
        StaffedFlowHospital.onFlowKeptForOvernightObservation.add { _, _ ->
            waitUntilHospitalised.release()
        }

        driver(DriverParameters(
                    inMemoryDB = false,
                    startNodesInProcess = true,
                    isDebug = true,
                    cordappsForAllNodes = listOf(findCordapp("com.r3.dbfailure.contracts"),
                                                 findCordapp("com.r3.dbfailure.workflows"),
                                                 findCordapp("com.r3.transactionfailure.workflows"),
                                                 findCordapp("com.r3.dbfailure.schemas")))) {
            val aliceUser = User("user", "foo", setOf(Permissions.all()))
            val node = startNode(providedName = ALICE_NAME, rpcUsers = listOf(aliceUser)).getOrThrow()

            node.rpc.startFlow(::CheckpointAfterErrorFlow, CreateStateFlow.errorTargetsToNum(
                    CreateStateFlow.ErrorTarget.ServiceThrowMotherOfAllExceptions, // throw not persistence exception
                    CreateStateFlow.ErrorTarget.FlowSwallowErrors
                )
            )
            waitUntilHospitalised.acquire()

            // restart node, see if flow retries from correct checkpoint
            node.stop()
            startNode(providedName = ALICE_NAME, rpcUsers = listOf(aliceUser)).getOrThrow()
            waitUntilHospitalised.acquire()

            // check flow retries from correct checkpoint
            assertTrue(counterBeforeFirstCheckpoint == 1)
            assertTrue(counterAfterFirstCheckpoint == 2)
            assertTrue(counterAfterSecondCheckpoint == 0)
        }
    }

    @Test(timeout=300_000)
    fun `vault observer failing with OnErrorFailedException gets hospitalised`() {
        DbListenerService.onError = {
            log.info("Error in rx.Observer#OnError! - Observer will fail with OnErrorFailedException")
            throw it
        }

        var observation = 0
        val waitUntilHospitalised = Semaphore(0)
        StaffedFlowHospital.onFlowKeptForOvernightObservation.add { _, _ ->
            ++observation
            waitUntilHospitalised.release()
        }

        driver(DriverParameters(
                startNodesInProcess = true,
                cordappsForAllNodes = testCordapps())) {
            val aliceUser = User("user", "foo", setOf(Permissions.all()))
            val aliceNode = startNode(providedName = ALICE_NAME, rpcUsers = listOf(aliceUser)).getOrThrow()
            aliceNode.rpc.startFlow(CreateStateFlow::Initiator, "Exception", CreateStateFlow.errorTargetsToNum(
                CreateStateFlow.ErrorTarget.ServiceThrowInvalidParameter,
                CreateStateFlow.ErrorTarget.FlowSwallowErrors))
            waitUntilHospitalised.acquire() // wait here until flow gets hospitalised
        }

        Assert.assertEquals(1, observation)
    }

    @Test(timeout=300_000)
    fun `out of memory error halts JVM, on node restart flow retries, and succeeds`() {
        driver(DriverParameters(inMemoryDB = false, cordappsForAllNodes = testCordapps())) {
            val aliceUser = User("user", "foo", setOf(Permissions.all()))
            val aliceNode = startNode(providedName = ALICE_NAME, rpcUsers = listOf(aliceUser), startInSameProcess = false).getOrThrow()
            aliceNode.rpc.startFlow(::MakeServiceThrowErrorFlow).returnValue.getOrThrow()
            aliceNode.rpc.startFlow(CreateStateFlow::Initiator, "UnrecoverableError", CreateStateFlow.errorTargetsToNum(
                    CreateStateFlow.ErrorTarget.ServiceThrowUnrecoverableError))

            val terminated = (aliceNode as OutOfProcess).process.waitFor(30, TimeUnit.SECONDS)
            if (terminated) {
                aliceNode.stop()
                // starting node within the same process this time to take advantage of threads sharing same heap space
                val testControlFuture = openFuture<Boolean>().toCompletableFuture()
                CreateStateFlow.Initiator.onExitingCall = {
                    testControlFuture.complete(true)
                }
                startNode(providedName = ALICE_NAME, rpcUsers = listOf(aliceUser), startInSameProcess = true).getOrThrow()
                assert(testControlFuture.getOrThrow(30.seconds))
            } else {
                throw IllegalStateException("Out of process node is still up and running!")
            }
        }
    }

    /**
     * An error is thrown inside of the [VaultService.rawUpdates] observable while recording a transaction inside of the initiating node.
     *
     * This causes the transaction to not be saved on the local node but the notary still records the transaction as spent. The transaction
     * also is not send to the counterparty node since it failed before reaching the send. Therefore no subscriber events occur on the
     * counterparty node.
     *
     * More importantly, the observer listening to the [VaultService.rawUpdates] observable should not unsubscribe.
     *
     * Check onNext is visited the correct number of times.
     *
     * This test causes 2 failures inside of the observer to ensure that the observer is still subscribed.
     */
    @Test(timeout=300_000)
    fun `Throw user error in VaultService rawUpdates during FinalityFlow blows up the flow but does not break the Observer - onNext check`() {
        var observationCounter = 0
        StaffedFlowHospital.onFlowKeptForOvernightObservation.add { _, _ -> ++observationCounter }

        val rawUpdatesCount = ConcurrentHashMap<Party, Int>()
        DbListenerService.onNextVisited = { party ->
            if (rawUpdatesCount.putIfAbsent(party, 1) != null) {
                rawUpdatesCount.computeIfPresent(party) { _, count -> count + 1 }
            }
        }

        val user = User("user", "foo", setOf(Permissions.all()))
        driver(DriverParameters(startNodesInProcess = true,
                                cordappsForAllNodes = listOf(
                                    findCordapp("com.r3.dbfailure.contracts"),
                                    findCordapp("com.r3.dbfailure.workflows"),
                                    findCordapp("com.r3.dbfailure.schemas")
                                ),inMemoryDB = false)
        ) {
            val aliceNode = startNode(providedName = ALICE_NAME, rpcUsers = listOf(user)).getOrThrow()
            val bobNode = startNode(providedName = BOB_NAME, rpcUsers = listOf(user)).getOrThrow()
            val notary = defaultNotaryHandle.nodeHandles.getOrThrow().first()

            val startErrorInObservableWhenConsumingState = {

                val stateId = aliceNode.rpc.startFlow(
                    CreateStateFlow::Initiator,
                    "AllGood",
                    errorTargetsToNum(CreateStateFlow.ErrorTarget.ServiceSqlSyntaxErrorOnConsumed)
                ).returnValue.getOrThrow(30.seconds)

                println("Created new state")

                val flowHandle = aliceNode.rpc.startFlow(
                    SendStateFlow::PassErroneousOwnableState, // throws at consumed state -> should end up in hospital -> flow should hang
                    stateId,
                    errorTargetsToNum(CreateStateFlow.ErrorTarget.NoError),
                    bobNode.nodeInfo.legalIdentities.first()
                )

                Assertions.assertThatExceptionOfType(TimeoutException::class.java)
                    .isThrownBy { flowHandle.returnValue.getOrThrow(20.seconds) }

                stateId
            }

            assertEquals(0, notary.getNotarisedTransactionIds().size)

            println("First set of flows")
            val stateId = startErrorInObservableWhenConsumingState()
            assertEquals(0, aliceNode.getStatesById(stateId, Vault.StateStatus.CONSUMED).size)
            assertEquals(0, bobNode.getStatesById(stateId, Vault.StateStatus.UNCONSUMED).size)
            assertEquals(1, notary.getNotarisedTransactionIds().size)
            assertEquals(1, observationCounter)
            assertEquals(2, rawUpdatesCount[aliceNode.nodeInfo.singleIdentity()])
            assertEquals(0, rawUpdatesCount.getOrDefault(bobNode.nodeInfo.singleIdentity(), 0))

            println("Second set of flows")
            val stateId2 = startErrorInObservableWhenConsumingState()
            assertEquals(0, aliceNode.getStatesById(stateId2, Vault.StateStatus.CONSUMED).size)
            assertEquals(0, bobNode.getStatesById(stateId2, Vault.StateStatus.UNCONSUMED).size)
            assertEquals(2, notary.getNotarisedTransactionIds().size)
            assertEquals(2, observationCounter)
            assertEquals(4, rawUpdatesCount[aliceNode.nodeInfo.singleIdentity()])
            assertEquals(0, rawUpdatesCount.getOrDefault(bobNode.nodeInfo.singleIdentity(), 0))
        }
    }

    /**
     * An error is thrown inside of the [VaultService.rawUpdates] observable while recording a transaction inside of the initiating node.
     *
     * This causes the transaction to not be saved on the local node but the notary still records the transaction as spent. The transaction
     * also is not send to the counterparty node since it failed before reaching the send. Therefore no subscriber events occur on the
     * counterparty node.
     *
     * More importantly, the observer listening to the [VaultService.rawUpdates] observable should not unsubscribe.
     *
     * Check onNext and onError are visited the correct number of times.
     *
     * This test causes 2 failures inside of the observer to ensure that the observer is still subscribed.
     */
    @Test(timeout=300_000)
    fun `Throw user error in VaultService rawUpdates during FinalityFlow blows up the flow but does not break the Observer - onNext and onError check`() {
        var observationCounter = 0
        StaffedFlowHospital.onFlowKeptForOvernightObservation.add { _, _ -> ++observationCounter }

        val rawUpdatesCount = ConcurrentHashMap<Party, Int>()
        DbListenerService.onNextVisited = { party ->
            if (rawUpdatesCount.putIfAbsent(party, 1) != null) {
                rawUpdatesCount.computeIfPresent(party) { _, count -> count + 1 }
            }
        }

        DbListenerService.onError = {/*just rethrow - we just want to check that onError gets visited by parties*/ throw it}
        DbListenerService.onErrorVisited = { party ->
            if (rawUpdatesCount.putIfAbsent(party, 1) != null) {
                rawUpdatesCount.computeIfPresent(party) { _, count -> count + 1 }
            }
        }

        val user = User("user", "foo", setOf(Permissions.all()))
        driver(DriverParameters(startNodesInProcess = true,
                                cordappsForAllNodes = listOf(
                                    findCordapp("com.r3.dbfailure.contracts"),
                                    findCordapp("com.r3.dbfailure.workflows"),
                                    findCordapp("com.r3.dbfailure.schemas")
                                ),
                                inMemoryDB = false)
        ) {
            val aliceNode = startNode(providedName = ALICE_NAME, rpcUsers = listOf(user)).getOrThrow()
            val bobNode = startNode(providedName = BOB_NAME, rpcUsers = listOf(user)).getOrThrow()
            val notary = defaultNotaryHandle.nodeHandles.getOrThrow().first()

            val startErrorInObservableWhenConsumingState = {

                val stateId = aliceNode.rpc.startFlow(
                    CreateStateFlow::Initiator,
                    "AllGood",
                    // should be a hospital exception
                    errorTargetsToNum(CreateStateFlow.ErrorTarget.ServiceSqlSyntaxErrorOnConsumed)
                ).returnValue.getOrThrow(30.seconds)

                val flowHandle = aliceNode.rpc.startFlow(
                    SendStateFlow::PassErroneousOwnableState,
                    stateId,
                    errorTargetsToNum(CreateStateFlow.ErrorTarget.NoError),
                    bobNode.nodeInfo.legalIdentities.first()
                )

                Assertions.assertThatExceptionOfType(TimeoutException::class.java)
                    .isThrownBy { flowHandle.returnValue.getOrThrow(20.seconds) }

                stateId
            }

            assertEquals(0, notary.getNotarisedTransactionIds().size)

            val stateId = startErrorInObservableWhenConsumingState()
            assertEquals(0, aliceNode.getStatesById(stateId, Vault.StateStatus.CONSUMED).size)
            assertEquals(0, bobNode.getStatesById(stateId, Vault.StateStatus.UNCONSUMED).size)
            assertEquals(1, notary.getNotarisedTransactionIds().size)
            assertEquals(1, observationCounter)
            assertEquals(3, rawUpdatesCount[aliceNode.nodeInfo.singleIdentity()])
            assertEquals(0, rawUpdatesCount.getOrDefault(bobNode.nodeInfo.singleIdentity(), 0))

            val stateId2 = startErrorInObservableWhenConsumingState()
            assertEquals(0, aliceNode.getStatesById(stateId2, Vault.StateStatus.CONSUMED).size)
            assertEquals(0, bobNode.getStatesById(stateId2, Vault.StateStatus.UNCONSUMED).size)
            assertEquals(2, notary.getNotarisedTransactionIds().size)
            assertEquals(2, observationCounter)
            assertEquals(6, rawUpdatesCount[aliceNode.nodeInfo.singleIdentity()])
            assertEquals(0, rawUpdatesCount.getOrDefault(bobNode.nodeInfo.singleIdentity(), 0))
        }
    }

    /**
     * An error is thrown inside of the [VaultService.rawUpdates] observable while recording a transaction inside of the counterparty node.
     *
     * This causes the transaction to not be saved on the local node but the notary still records the transaction as spent.
     * Observer events are recorded on both the initiating node and the counterparty node.
     *
     * More importantly, the observer listening to the [VaultService.rawUpdates] observable should not unsubscribe.
     *
     * This test causes 2 failures inside of the observer to ensure that the observer is still subscribed.
     */
    @Test(timeout=300_000)
    fun `Throw user error in VaultService rawUpdates during counterparty FinalityFlow blows up the flow but does not break the Observer`() {
        var observationCounter = 0
        StaffedFlowHospital.onFlowKeptForOvernightObservation.add { _, _ -> ++observationCounter }

        val rawUpdatesCount = ConcurrentHashMap<Party, Int>()
        DbListenerService.onNextVisited = { party ->
            if (rawUpdatesCount.putIfAbsent(party, 1) != null) {
                rawUpdatesCount.computeIfPresent(party) { _, count -> count + 1 }
            }
        }

        val user = User("user", "foo", setOf(Permissions.all()))
        driver(DriverParameters(startNodesInProcess = true,
                                cordappsForAllNodes = listOf(
                                    findCordapp("com.r3.dbfailure.contracts"),
                                    findCordapp("com.r3.dbfailure.workflows"),
                                    findCordapp("com.r3.dbfailure.schemas")
                                ),
                                inMemoryDB = false)
        ) {
            val aliceNode = startNode(providedName = ALICE_NAME, rpcUsers = listOf(user)).getOrThrow()
            val bobNode = startNode(providedName = BOB_NAME, rpcUsers = listOf(user)).getOrThrow()
            val notary = defaultNotaryHandle.nodeHandles.getOrThrow().first()

            val startErrorInObservableWhenCreatingSecondState = {

                val stateId = aliceNode.rpc.startFlow(
                    CreateStateFlow::Initiator,
                    "AllGood",
                    errorTargetsToNum(CreateStateFlow.ErrorTarget.NoError)
                ).returnValue.getOrThrow(30.seconds)

                aliceNode.rpc.startFlow(
                    SendStateFlow::PassErroneousOwnableState,
                    stateId,
                    errorTargetsToNum(CreateStateFlow.ErrorTarget.ServiceSqlSyntaxError),
                    bobNode.nodeInfo.legalIdentities.first()
                ).returnValue.getOrThrow(20.seconds)

                stateId
            }

            assertEquals(0, notary.getNotarisedTransactionIds().size)

            val stateId = startErrorInObservableWhenCreatingSecondState()
            assertEquals(1, aliceNode.getStatesById(stateId, Vault.StateStatus.CONSUMED).size)
            assertEquals(0, bobNode.getStatesById(stateId, Vault.StateStatus.UNCONSUMED).size)
            assertEquals(1, notary.getNotarisedTransactionIds().size)
            assertEquals(1, observationCounter)
            assertEquals(2, rawUpdatesCount[aliceNode.nodeInfo.singleIdentity()])
            assertEquals(1, rawUpdatesCount[bobNode.nodeInfo.singleIdentity()])

            val stateId2 = startErrorInObservableWhenCreatingSecondState()
            assertEquals(1, aliceNode.getStatesById(stateId2, Vault.StateStatus.CONSUMED).size)
            assertEquals(2, aliceNode.getAllStates(Vault.StateStatus.CONSUMED).size)
            assertEquals(0, bobNode.getStatesById(stateId2, Vault.StateStatus.UNCONSUMED).size)
            assertEquals(2, notary.getNotarisedTransactionIds().size)
            assertEquals(2, observationCounter)
            assertEquals(4, rawUpdatesCount[aliceNode.nodeInfo.singleIdentity()])
            assertEquals(2, rawUpdatesCount[bobNode.nodeInfo.singleIdentity()])
        }
    }

    /**
     * An error is thrown inside of the [VaultService.updates] observable while recording a transaction inside of the initiating node.
     *
     * This causes the transaction to not be saved on the local node but the notary still records the transaction as spent. The transaction
     * also is not send to the counterparty node since it failed before reaching the send. Therefore no subscriber events occur on the
     * counterparty node.
     *
     * More importantly, the observer listening to the [VaultService.updates] observable should not unsubscribe.
     *
     * This test causes 2 failures inside of the [rx.Observer] to ensure that the Observer is still subscribed.
     */
    @Test(timeout=300_000)
    fun `Throw user error in VaultService rawUpdates during FinalityFlow blows up the flow but does not break the Observer`() {
        var observationCounter = 0
        StaffedFlowHospital.onFlowKeptForOvernightObservation.add { _, _ -> ++observationCounter }

        val rawUpdatesCount = ConcurrentHashMap<Party, Int>()
        DbListenerService.onNextVisited = { party ->
            if (rawUpdatesCount.putIfAbsent(party, 1) != null) {
                rawUpdatesCount.computeIfPresent(party) { _, count -> count + 1 }
            }
        }

        val user = User("user", "foo", setOf(Permissions.all()))
        driver(DriverParameters(startNodesInProcess = true,
                                cordappsForAllNodes = listOf(
                                    findCordapp("com.r3.dbfailure.contracts"),
                                    findCordapp("com.r3.dbfailure.workflows"),
                                    findCordapp("com.r3.dbfailure.schemas")
                                ),
                                inMemoryDB = false)
        ) {
            val aliceNode = startNode(providedName = ALICE_NAME, rpcUsers = listOf(user)).getOrThrow()
            val bobNode = startNode(providedName = BOB_NAME, rpcUsers = listOf(user)).getOrThrow()
            val notary = defaultNotaryHandle.nodeHandles.getOrThrow().first()

            val startErrorInObservableWhenConsumingState = {

                val stateId = aliceNode.rpc.startFlow(
                    CreateStateFlow::Initiator,
                    "AllGood",
                    errorTargetsToNum(CreateStateFlow.ErrorTarget.ServiceSqlSyntaxErrorOnConsumed)
                ).returnValue.getOrThrow(30.seconds)

                val flowHandle = aliceNode.rpc.startFlow(
                    SendStateFlow::PassErroneousOwnableState,
                    stateId,
                    errorTargetsToNum(CreateStateFlow.ErrorTarget.NoError),
                    bobNode.nodeInfo.legalIdentities.first()
                )

                Assertions.assertThatExceptionOfType(TimeoutException::class.java)
                    .isThrownBy { flowHandle.returnValue.getOrThrow(20.seconds) }

                stateId
            }

            assertEquals(0, notary.getNotarisedTransactionIds().size)

            val stateId = startErrorInObservableWhenConsumingState()
            assertEquals(0, aliceNode.getStatesById(stateId, Vault.StateStatus.CONSUMED).size)
            assertEquals(1, aliceNode.getStatesById(stateId, Vault.StateStatus.UNCONSUMED).size)
            assertEquals(0, bobNode.getStatesById(stateId, Vault.StateStatus.UNCONSUMED).size)
            assertEquals(1, notary.getNotarisedTransactionIds().size)
            assertEquals(1, observationCounter)
            assertEquals(2, rawUpdatesCount[aliceNode.nodeInfo.singleIdentity()])
            assertEquals(0, rawUpdatesCount.getOrDefault(bobNode.nodeInfo.singleIdentity(), 0))

            val stateId2 = startErrorInObservableWhenConsumingState()
            assertEquals(0, aliceNode.getStatesById(stateId2, Vault.StateStatus.CONSUMED).size)
            assertEquals(2, aliceNode.getAllStates(Vault.StateStatus.UNCONSUMED).size)
            assertEquals(0, bobNode.getStatesById(stateId2, Vault.StateStatus.UNCONSUMED).size)
            assertEquals(2, notary.getNotarisedTransactionIds().size)
            assertEquals(4, rawUpdatesCount[aliceNode.nodeInfo.singleIdentity()])
            assertEquals(0, rawUpdatesCount.getOrDefault(bobNode.nodeInfo.singleIdentity(), 0))
        }
    }

    @Test(timeout=300_000)
    fun `Accessing NodeVaultService rawUpdates from a flow is not allowed` () {
        val user = User("user", "foo", setOf(Permissions.all()))
        driver(DriverParameters(startNodesInProcess = true,
            cordappsForAllNodes = listOf(
                findCordapp("com.r3.dbfailure.contracts"),
                findCordapp("com.r3.dbfailure.workflows"),
                findCordapp("com.r3.dbfailure.schemas")
            ),
            inMemoryDB = false)
        ) {
            val aliceNode = startNode(providedName = ALICE_NAME, rpcUsers = listOf(user)).getOrThrow()

            val flowHandle = aliceNode.rpc.startFlow(::SubscribingRawUpdatesFlow)

            assertFailsWith<CordaRuntimeException>(
                "Flow ${SubscribingRawUpdatesFlow::class.java.name} tried to access VaultService.rawUpdates " +
                        "- Rx.Observables should only be accessed outside the context of a flow "
            ) {
                flowHandle.returnValue.getOrThrow(30.seconds)
            }
        }
    }

    @Test(timeout=300_000)
    fun `Failing Observer wrapped with ResilientSubscriber will survive and be re-called upon flow retry`() {
        var onNextCount = 0
        var onErrorCount = 0
        DbListenerService.onNextVisited = { _ -> onNextCount++ }
        DbListenerService.onError = {/*just rethrow - we just want to check that onError gets visited by parties*/ throw it}
        DbListenerService.onErrorVisited = { _ -> onErrorCount++ }

        val user = User("user", "foo", setOf(Permissions.all()))
        driver(DriverParameters(startNodesInProcess = true,
            cordappsForAllNodes = listOf(
                findCordapp("com.r3.dbfailure.contracts"),
                findCordapp("com.r3.dbfailure.workflows"),
                findCordapp("com.r3.transactionfailure.workflows"),
                findCordapp("com.r3.dbfailure.schemas")),
            inMemoryDB = false)
        ) {
            val aliceNode = startNode(providedName = ALICE_NAME, rpcUsers = listOf(user)).getOrThrow()

            assertFailsWith<TimeoutException> {
                aliceNode.rpc.startFlow(
                    ErrorHandling::CheckpointAfterErrorFlow,
                    CreateStateFlow.errorTargetsToNum(
                        CreateStateFlow.ErrorTarget.ServiceConstraintViolationException,
                        CreateStateFlow.ErrorTarget.FlowSwallowErrors
                    )
                ).returnValue.getOrThrow(20.seconds)
            }

            assertEquals(4, onNextCount)
            assertEquals(4, onErrorCount)
        }
    }

    @Test(timeout=300_000)
    fun `Users may subscribe to NodeVaultService rawUpdates with their own custom SafeSubscribers`() {
        var onNextCount = 0
        DbListenerService.onNextVisited = { _ -> onNextCount++ }

        val user = User("user", "foo", setOf(Permissions.all()))
        driver(DriverParameters(startNodesInProcess = true,
            cordappsForAllNodes = listOf(
                findCordapp("com.r3.dbfailure.contracts"),
                findCordapp("com.r3.dbfailure.workflows"),
                findCordapp("com.r3.transactionfailure.workflows"),
                findCordapp("com.r3.dbfailure.schemas")),
            inMemoryDB = false)
        ) {
            // Subscribing with custom SafeSubscriber; the custom SafeSubscriber will not get replaced by a ResilientSubscriber
            // meaning that it will behave as a SafeSubscriber; it will get unsubscribed upon throwing an error.
            // Because we throw a ConstraintViolationException, the Rx Observer will get unsubscribed but the flow will retry
            // from previous checkpoint, however the Observer will no longer be there.
            DbListenerService.withCustomSafeSubscriber = true
            val aliceNode = startNode(providedName = ALICE_NAME, rpcUsers = listOf(user)).getOrThrow()

            aliceNode.rpc.startFlow(
                ErrorHandling::CheckpointAfterErrorFlow,
                CreateStateFlow.errorTargetsToNum(
                    CreateStateFlow.ErrorTarget.ServiceConstraintViolationException,
                    CreateStateFlow.ErrorTarget.FlowSwallowErrors
                )
            ).returnValue.getOrThrow(20.seconds)

            assertEquals(1, onNextCount)
        }
    }

    private fun NodeHandle.getNotarisedTransactionIds(): List<String> {

        @StartableByRPC
        class NotarisedTxs : FlowLogic<List<String>>() {
            override fun call(): List<String> {
                val session = serviceHub.jdbcSession()
                val statement = session.createStatement()
                statement.execute("SELECT TRANSACTION_ID FROM NODE_NOTARY_COMMITTED_TXS;")
                val result = mutableListOf<String>()
                while (statement.resultSet.next()) {
                    result.add(statement.resultSet.getString(1))
                }
                return result
            }
        }

        return rpc.startFlowDynamic(NotarisedTxs::class.java).returnValue.getOrThrow()
    }

    private fun NodeHandle.getStatesById(id: UniqueIdentifier?, status: Vault.StateStatus): List<StateAndRef<DbFailureContract.TestState>> {
        return rpc.vaultQueryByCriteria(
            QueryCriteria.LinearStateQueryCriteria(
                linearId = if (id != null) listOf(id) else null,
                status = status
            ), DbFailureContract.TestState::class.java
        ).states
    }

    private fun NodeHandle.getAllStates(status: Vault.StateStatus): List<StateAndRef<DbFailureContract.TestState>> {
        return getStatesById(null, status)
    }

    @StartableByRPC
    class SubscribingRawUpdatesFlow: FlowLogic<Unit>() {
        override fun call() {
            logger.info("Accessing rawUpdates within a flow will throw! ")
            val rawUpdates = serviceHub.vaultService.rawUpdates // throws
            logger.info("Code flow should never reach this logging or the following segment! ")
            rawUpdates.subscribe {
                println("Code flow should never get in here!")
            }
        }
    }
}<|MERGE_RESOLUTION|>--- conflicted
+++ resolved
@@ -49,6 +49,7 @@
 
 class VaultObserverExceptionTest {
     companion object {
+
         val waitForFlowDuration = 45.seconds
         val log = contextLogger()
 
@@ -75,11 +76,7 @@
      * DatabsaseEndocrinologist in the FlowHospital and being kept for overnight observation
      */
     @Test(timeout=300_000)
-<<<<<<< HEAD
     fun unhandledSqlExceptionFromVaultObserverGetsHospitalised() {
-=======
-    fun unhandledSqlExceptionFromVaultObserverGetsHospitatlised() {
->>>>>>> 1d434717
         val testControlFuture = openFuture<Boolean>().toCompletableFuture()
 
         StaffedFlowHospital.DatabaseEndocrinologist.customConditions.add {
@@ -112,7 +109,6 @@
      * DatabsaseEndocrinologist in the FlowHospital and being kept for overnight observation - Unsafe subscribe
      */
     @Test(timeout=300_000)
-<<<<<<< HEAD
     fun unhandledSqlExceptionFromVaultObserverGetsHospitalisedUnsafeSubscription() {
         DbListenerService.safeSubscription = false
         val testControlFuture = openFuture<Boolean>().toCompletableFuture()
@@ -126,32 +122,19 @@
             false
         }
 
-=======
-    fun otherExceptionsFromVaultObserverBringFlowDown() {
->>>>>>> 1d434717
         driver(DriverParameters(
             startNodesInProcess = true,
             cordappsForAllNodes = testCordapps())) {
             val aliceUser = User("user", "foo", setOf(Permissions.all()))
             val aliceNode = startNode(providedName = ALICE_NAME, rpcUsers = listOf(aliceUser)).getOrThrow()
-<<<<<<< HEAD
             aliceNode.rpc.startFlow(
                 CreateStateFlow::Initiator,
                 "Syntax Error in Custom SQL",
                 CreateStateFlow.errorTargetsToNum(CreateStateFlow.ErrorTarget.ServiceSqlSyntaxError)
             ).returnValue.then { testControlFuture.complete(false) }
-            val foundExpectedException = testControlFuture.getOrThrow(30.seconds)
+            val foundExpectedException = testControlFuture.getOrThrow(waitForFlowDuration)
 
             Assert.assertTrue(foundExpectedException)
-=======
-            assertFailsWith(CordaRuntimeException::class, "Toys out of pram") {
-                aliceNode.rpc.startFlow(
-                        ::Initiator,
-                        "InvalidParameterException",
-                        CreateStateFlow.errorTargetsToNum(CreateStateFlow.ErrorTarget.ServiceThrowInvalidParameter)
-                ).returnValue.getOrThrow(waitForFlowDuration)
-            }
->>>>>>> 1d434717
         }
     }
 
@@ -161,7 +144,6 @@
      * The exception will bring the rx.Observer down.
      */
     @Test(timeout=300_000)
-<<<<<<< HEAD
     fun exceptionFromVaultObserverCannotBeSuppressedInFlow() {
         var observation = 0
         val waitUntilHospitalised = Semaphore(0)
@@ -170,9 +152,6 @@
             waitUntilHospitalised.release()
         }
 
-=======
-    fun otherExceptionsFromVaultObserverCanBeSuppressedInFlow() {
->>>>>>> 1d434717
         driver(DriverParameters(
                 startNodesInProcess = true,
                 cordappsForAllNodes = testCordapps())) {
@@ -181,12 +160,7 @@
             aliceNode.rpc.startFlow(CreateStateFlow::Initiator, "Exception", CreateStateFlow.errorTargetsToNum(
                     CreateStateFlow.ErrorTarget.ServiceThrowMotherOfAllExceptions,
                     CreateStateFlow.ErrorTarget.FlowSwallowErrors))
-<<<<<<< HEAD
             waitUntilHospitalised.acquire() // wait here until flow gets hospitalised
-=======
-                    .returnValue.getOrThrow(waitForFlowDuration)
-
->>>>>>> 1d434717
         }
 
         Assert.assertEquals(1, observation)
@@ -198,12 +172,7 @@
      * The exception will bring the rx.Observer down.
      */
     @Test(timeout=300_000)
-<<<<<<< HEAD
     fun runtimeExceptionFromVaultObserverCannotBeSuppressedInFlow() {
-=======
-    fun persistenceExceptionOnCommitGetsRetriedAndThenGetsKeptForObservation() {
-        var admitted = 0
->>>>>>> 1d434717
         var observation = 0
         val waitUntilHospitalised = Semaphore(0)
         StaffedFlowHospital.onFlowKeptForOvernightObservation.add { _, _ ->
@@ -230,11 +199,7 @@
      * the flow will be kept in for observation.
      */
     @Test(timeout=300_000)
-<<<<<<< HEAD
     fun persistenceExceptionDuringRecordTransactionsGetsKeptForObservation() {
-=======
-    fun persistenceExceptionOnFlushGetsRetriedAndThenGetsKeptForObservation() {
->>>>>>> 1d434717
         var counter = 0
         StaffedFlowHospital.DatabaseEndocrinologist.customConditions.add {
             when (it) {
@@ -271,11 +236,7 @@
      * interceptor will fail the flow anyway. The flow will be kept in for observation.
      */
     @Test(timeout=300_000)
-<<<<<<< HEAD
     fun persistenceExceptionDuringRecordTransactionsCannotBeSuppressedInFlow() {
-=======
-    fun persistenceExceptionOnFlushInVaultObserverCannotBeSuppressedInFlow() {
->>>>>>> 1d434717
         var counter = 0
         StaffedFlowHospital.DatabaseEndocrinologist.customConditions.add {
             when (it) {
@@ -304,46 +265,6 @@
     }
 
     /**
-<<<<<<< HEAD
-=======
-     * If we have a state causing a persistence exception lined up for persistence, calling jdbConnection() in
-     * the vault observer will trigger a flush that throws.
-     * Trying to catch and suppress that exception inside the service does protect the service, but the new
-     * interceptor will fail the flow anyway. The flow will be kept in for observation if errors persist.
-     */
-    @Test(timeout=300_000)
-    fun persistenceExceptionOnFlushInVaultObserverCannotBeSuppressedInService() {
-        var counter = 0
-        StaffedFlowHospital.DatabaseEndocrinologist.customConditions.add {
-            when (it) {
-                is OnErrorNotImplementedException -> Assert.fail("OnErrorNotImplementedException should be unwrapped")
-                is PersistenceException -> {
-                    ++counter
-                    log.info("Got a PersistentException in the flow hospital count = $counter")
-                }
-            }
-            false
-        }
-
-        driver(DriverParameters(
-                startNodesInProcess = true,
-                cordappsForAllNodes = testCordapps())) {
-            val aliceUser = User("user", "foo", setOf(Permissions.all()))
-            val aliceNode = startNode(providedName = ALICE_NAME, rpcUsers = listOf(aliceUser)).getOrThrow()
-            val flowHandle = aliceNode.rpc.startFlow(
-                    ::Initiator, "EntityManager",
-                    CreateStateFlow.errorTargetsToNum(
-                            CreateStateFlow.ErrorTarget.ServiceValidUpdate,
-                            CreateStateFlow.ErrorTarget.TxInvalidState,
-                            CreateStateFlow.ErrorTarget.ServiceSwallowErrors))
-            val flowResult = flowHandle.returnValue
-            assertFailsWith<TimeoutException>("PersistenceException") { flowResult.getOrThrow(waitForFlowDuration) }
-            Assert.assertTrue("Flow has not been to hospital", counter > 0)
-        }
-    }
-
-    /**
->>>>>>> 1d434717
      * User code throwing a syntax error in a raw vault observer will break the recordTransaction call,
      * therefore handling it in flow code is no good, and the error will be passed to the flow hospital via the
      * interceptor.
@@ -489,7 +410,7 @@
                     testControlFuture.complete(true)
                 }
                 startNode(providedName = ALICE_NAME, rpcUsers = listOf(aliceUser), startInSameProcess = true).getOrThrow()
-                assert(testControlFuture.getOrThrow(30.seconds))
+                assert(testControlFuture.getOrThrow(waitForFlowDuration))
             } else {
                 throw IllegalStateException("Out of process node is still up and running!")
             }
@@ -539,7 +460,7 @@
                     CreateStateFlow::Initiator,
                     "AllGood",
                     errorTargetsToNum(CreateStateFlow.ErrorTarget.ServiceSqlSyntaxErrorOnConsumed)
-                ).returnValue.getOrThrow(30.seconds)
+                ).returnValue.getOrThrow(waitForFlowDuration)
 
                 println("Created new state")
 
@@ -630,7 +551,7 @@
                     "AllGood",
                     // should be a hospital exception
                     errorTargetsToNum(CreateStateFlow.ErrorTarget.ServiceSqlSyntaxErrorOnConsumed)
-                ).returnValue.getOrThrow(30.seconds)
+                ).returnValue.getOrThrow(waitForFlowDuration)
 
                 val flowHandle = aliceNode.rpc.startFlow(
                     SendStateFlow::PassErroneousOwnableState,
@@ -706,7 +627,7 @@
                     CreateStateFlow::Initiator,
                     "AllGood",
                     errorTargetsToNum(CreateStateFlow.ErrorTarget.NoError)
-                ).returnValue.getOrThrow(30.seconds)
+                ).returnValue.getOrThrow(waitForFlowDuration)
 
                 aliceNode.rpc.startFlow(
                     SendStateFlow::PassErroneousOwnableState,
@@ -781,7 +702,7 @@
                     CreateStateFlow::Initiator,
                     "AllGood",
                     errorTargetsToNum(CreateStateFlow.ErrorTarget.ServiceSqlSyntaxErrorOnConsumed)
-                ).returnValue.getOrThrow(30.seconds)
+                ).returnValue.getOrThrow(waitForFlowDuration)
 
                 val flowHandle = aliceNode.rpc.startFlow(
                     SendStateFlow::PassErroneousOwnableState,
@@ -836,7 +757,7 @@
                 "Flow ${SubscribingRawUpdatesFlow::class.java.name} tried to access VaultService.rawUpdates " +
                         "- Rx.Observables should only be accessed outside the context of a flow "
             ) {
-                flowHandle.returnValue.getOrThrow(30.seconds)
+                flowHandle.returnValue.getOrThrow(waitForFlowDuration)
             }
         }
     }
